--- conflicted
+++ resolved
@@ -294,6 +294,7 @@
             plane_widget.SetCenter(origin) # Necessary
             plane_widget.GetPlaneProperty().SetColor(parse_color(color))  # self.C_LOT[fn])
             plane_widget.GetHandleProperty().SetColor(parse_color(color))
+
         plane_widget.GetPlaneProperty().SetOpacity(0.5)
         plane_widget.SetInteractor(self.iren)
         plane_widget.SetCurrentRenderer(self.renderer)
@@ -323,115 +324,6 @@
         self.plane_widgets.append(plane_widget)
         return plane_widget
 
-    def add_plane_widget_simple(self, callback, normal='x', origin=None,
-                               bounds=None, factor=1.25, color=None,
-                               assign_to_axis=None, **kwargs):
-        """Add a plane widget to the scene. This is useless without a callback
-        function. You can pass a callable function that takes two
-        arguments, the normal and origin of the plane in that order output
-        from this widget, and performs a task with that plane.
-
-        Parameters
-        ----------
-        callback : callable
-            The method called everytime the plane is updated. Takes two
-            arguments, the normal and origin of the plane in that order.
-
-        normal : str or tuple(float)
-            The starting normal vector of the plane
-
-        origin : tuple(float)
-            The starting coordinate of the center of the place
-
-        bounds : tuple(float)
-            Length 6 tuple of the bounding box where the widget is placed.
-
-        factor : float, optional
-            An inflation factor to expand on the bounds when placing
-
-        color : string or 3 item list, optional, defaults to white
-            Either a string, rgb list, or hex color string.
-
-        translation_enabled : bool
-            If ``False``, the box widget cannot be translated and is strictly
-            placed at the given bounds.
-
-        """
-        if hasattr(self, 'notebook') and self.notebook:
-            raise AssertionError('Plane widget not available in notebook plotting')
-        if not hasattr(self, 'iren'):
-            raise AttributeError('Widgets must be used with an intereactive renderer. No off screen plotting.')
-        if not hasattr(self, "plane_widgets_simple"):
-            self.plane_widgets_simple = []
-
-        if origin is None:
-            origin = self.center
-        if bounds is None:
-            bounds = self.bounds
-
-        if isinstance(normal, str):
-            normal = NORMALS[normal.lower()]
-
-        if color is None:
-            color = rcParams['font']['color']
-
-        plane_widget = vtk.vtkPlaneWidget()
-        # Colors
-        plane_widget.GetPlaneProperty().SetColor(parse_color(color))  # self.C_LOT[fn])
-        plane_widget.GetHandleProperty().SetColor(parse_color(color))
-        plane_widget.GetPlaneProperty().SetOpacity(0.5)
-
-        # Interactor and render
-        plane_widget.SetInteractor(self.iren)
-        plane_widget.SetCurrentRenderer(self.renderer)
-
-        # Scale
-        plane_widget.SetPlaceFactor(factor)
-        plane_widget.SetHandleSize(.05)
-        # Location
-        # Position of the small plane
-        source = vtk.vtkPlaneSource()
-        source.SetNormal(normal)
-        source.SetCenter(origin)
-        source.SetPoint1(origin[0] + (bounds[1] - bounds[0]) * 0.01,
-                         origin[1] - (bounds[3] - bounds[2]) * 0.01,
-                         origin[2])
-        source.SetPoint2(origin[0] - (bounds[1] - bounds[0]) * 0.01,
-                         origin[1] + (bounds[3] - bounds[2]) * 0.01,
-                         origin[2])
-        source.Update()
-
-        # Position of the widget
-        plane_widget.SetInputData(source.GetOutput())
-        plane_widget.SetRepresentationToSurface()
-        plane_widget.PlaceWidget(bounds)
-        plane_widget.SetNormal(normal)
-        plane_widget.SetCenter(origin)
-
-        if assign_to_axis:
-            # TODO: how do we now disable/hide the arrow?
-            if assign_to_axis in [0, "x", "X"]:
-                plane_widget.NormalToXAxisOn()
-                plane_widget.SetNormal(NORMALS["x"])
-            elif assign_to_axis in [1, "y", "Y"]:
-                plane_widget.NormalToYAxisOn()
-                plane_widget.SetNormal(NORMALS["y"])
-            elif assign_to_axis in [2, "z", "Z"]:
-                plane_widget.NormalToZAxisOn()
-                plane_widget.SetNormal(NORMALS["z"])
-            else:
-                raise RuntimeError("assign_to_axis not understood")
-        else:
-            plane_widget.SetNormal(*normal)
-
-        plane_widget.Modified()
-        plane_widget.UpdatePlacement()
-        plane_widget.On()
-
-        plane_widget.AddObserver("EndInteractionEvent", callback)
-
-        self.plane_widgets_simple.append(plane_widget)
-        return plane_widget
 
     def clear_plane_widgets(self):
         """ Disables all of the plane widgets """
@@ -1151,18 +1043,12 @@
             index = widget.WIDGET_INDEX
             if hasattr(callback, '__call__'):
                 if num > 1:
-<<<<<<< HEAD
-                    try_callback(callback, point, index, widget)
-                else:
-                    try_callback(callback, point, widget)
-=======
                     args = [point, index]
                 else:
                     args = [point]
                 if pass_widget:
                     args.append(widget)
                 try_callback(callback, *args)
->>>>>>> 4fda8f41
             return
 
         if indices is None:
