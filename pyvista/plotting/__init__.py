--- conflicted
+++ resolved
@@ -3,15 +3,9 @@
 from .colors import (color_char_to_word, get_cmap_safe, hex_to_rgb, hexcolors,
                      string_to_rgb, PARAVIEW_BACKGROUND)
 from .export_vtkjs import export_plotter_vtkjs, get_vtkjs_url
-<<<<<<< HEAD
-from .helpers import OrthographicSlicer, plot, plot_arrows, plot_compare_four
-from .plotting import BasePlotter, Plotter, close_all
-from .qt_plotting import BackgroundPlotter, QtInteractor
-from .renderer import Renderer
-=======
->>>>>>> faaf1b26
 from .theme import (DEFAULT_THEME, FONT_KEYS, MAX_N_COLOR_BARS,
-                    parse_color, parse_font_family, rcParams, set_plot_theme)
+                    OrthographicSlicer, parse_color, parse_font_family,
+                    rcParams, set_plot_theme)
 from .tools import (create_axes_marker, create_axes_orientation_box,
                     opacity_transfer_function, system_supports_plotting)
 from .widgets import WidgetHelper
