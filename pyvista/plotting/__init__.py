--- conflicted
+++ resolved
@@ -1,9 +1,5 @@
 from .colors import (color_char_to_word, get_cmap_safe, hex_to_rgb, hexcolors,
-<<<<<<< HEAD
-                     string_to_rgb, parse_color)
-=======
-                     string_to_rgb, PARAVIEW_BACKGROUND)
->>>>>>> 28495047
+                     string_to_rgb, parse_color, PARAVIEW_BACKGROUND)
 from .export_vtkjs import export_plotter_vtkjs, get_vtkjs_url
 from .export_x3d import export_x3d, X3D_JAVASCRIPT
 from .export_k3d import export_k3d
@@ -11,13 +7,8 @@
 from .plotting import BasePlotter, Plotter, close_all
 from .qt_plotting import BackgroundPlotter, QtInteractor
 from .renderer import Renderer
-<<<<<<< HEAD
-from .theme import (DEFAULT_THEME, FONT_KEYS, MAX_N_COLOR_BARS, PV_BACKGROUND,
+from .theme import (DEFAULT_THEME, FONT_KEYS, MAX_N_COLOR_BARS,
                     parse_font_family, rcParams, set_plot_theme)
-=======
-from .theme import (DEFAULT_THEME, FONT_KEYS, MAX_N_COLOR_BARS,
-                    parse_color, parse_font_family, rcParams, set_plot_theme)
->>>>>>> 28495047
 from .tools import (create_axes_orientation_box, opacity_transfer_function,
                     system_supports_plotting)
 from .widgets import WidgetHelper