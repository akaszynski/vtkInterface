--- conflicted
+++ resolved
@@ -1308,19 +1308,6 @@
         if mesh.n_points < 1:
             raise RuntimeError('Empty meshes cannot be plotted. Input mesh has zero points.')
 
-<<<<<<< HEAD
-        # set main values
-        self.mesh = mesh
-        self.mapper = make_mapper(vtk.vtkDataSetMapper)
-        self.mapper.SetInputData(self.mesh)
-        if isinstance(scalars, str):
-            self.mapper.SetArrayName(scalars)
-
-        actor, prop = self.add_actor(self.mapper,
-                                     reset_camera=reset_camera,
-                                     name=name, culling=culling)
-=======
->>>>>>> 167f6c70
 
         # Try to plot something if no preference given
         if scalars is None and color is None and texture is None:
