"""Pyvista plotting module."""

import pathlib
import collections.abc
from functools import partial
import logging
import os
import time
import warnings
import weakref
from functools import wraps
from threading import Thread

import imageio
import numpy as np
import scooby
import vtk
from vtk.util import numpy_support as VN
from vtk.util.numpy_support import numpy_to_vtk, vtk_to_numpy

import pyvista
from pyvista.utilities import (assert_empty_kwargs, convert_array, convert_string_array,
                               get_array, is_pyvista_dataset, abstract_class,
                               raise_not_matching, try_callback, wrap)
from .background_renderer import BackgroundRenderer
from .colors import get_cmap_safe
from .export_vtkjs import export_plotter_vtkjs
from .mapper import make_mapper
from .picking import PickingHelper
from .renderer import Renderer
from .theme import (FONT_KEYS, MAX_N_COLOR_BARS, parse_color,
                    parse_font_family, rcParams)
from .tools import normalize, opacity_transfer_function
from .widgets import WidgetHelper

try:
    import matplotlib
    has_matplotlib = True
except ImportError:
    has_matplotlib = False

_ALL_PLOTTERS = {}

SUPPORTED_FORMATS = [".png", ".jpeg", ".jpg", ".bmp", ".tif", ".tiff"]


def close_all():
    """Close all open/active plotters and clean up memory."""
    for key, p in _ALL_PLOTTERS.items():
        if not p._closed:
            p.close()
        p.deep_clean()
    _ALL_PLOTTERS.clear()
    return True


log = logging.getLogger(__name__)
log.setLevel('CRITICAL')
log.addHandler(logging.StreamHandler())


@abstract_class
class BasePlotter(PickingHelper, WidgetHelper):
    """To be used by the Plotter and pyvistaqt.QtInteractor classes.

    Parameters
    ----------
    shape : list or tuple, optional
        Number of sub-render windows inside of the main window.
        Specify two across with ``shape=(2, 1)`` and a two by two grid
        with ``shape=(2, 2)``.  By default there is only one renderer.
        Can also accept a string descriptor as shape. E.g.:

            * ``shape="3|1"`` means 3 plots on the left and 1 on the right,
            * ``shape="4/2"`` means 4 plots on top and 2 at the bottom.

    border : bool, optional
        Draw a border around each render window.  Default False.

    border_color : string or 3 item list, optional, defaults to white
        Either a string, rgb list, or hex color string.  For example:

            * ``color='white'``
            * ``color='w'``
            * ``color=[1, 1, 1]``
            * ``color='#FFFFFF'``

    border_width : float, optional
        Width of the border in pixels when enabled.

    title : str, optional
        Window title of the scalar bar

    """

    mouse_position = None
    click_position = None

    def __init__(self, shape=(1, 1), border=None, border_color='k',
                 border_width=2.0, title=None, splitting_position=None,
                 groups=None, row_weights=None, col_weights=None):
        """Initialize base plotter."""
        log.debug('BasePlotter init start')
        self.image_transparent_background = rcParams['transparent_background']

        self._store_image = False
        self.mesh = None
        if title is None:
            title = rcParams['title']
        self.title = str(title)

        # by default add border for multiple plots
        if border is None:
            if shape != (1, 1):
                border = True
            else:
                border = False

        # add render windows
        self._active_renderer_index = 0
        self.renderers = []

        self.groups = np.empty((0,4),dtype=int)

        if isinstance(shape, str):

            if '|' in shape:
                n = int(shape.split('|')[0])
                m = int(shape.split('|')[1])
                rangen = reversed(range(n))
                rangem = reversed(range(m))
            else:
                m = int(shape.split('/')[0])
                n = int(shape.split('/')[1])
                rangen = range(n)
                rangem = range(m)

            if splitting_position is None:
                splitting_position = rcParams['multi_rendering_splitting_position']

            if splitting_position is None:
                if n >= m:
                    xsplit = m/(n+m)
                else:
                    xsplit = 1-n/(n+m)
            else:
                xsplit = splitting_position

            for i in rangen:
                arenderer = Renderer(self, border, border_color, border_width)
                if '|' in shape:
                    arenderer.SetViewport(0, i/n, xsplit, (i+1)/n)
                else:
                    arenderer.SetViewport(i/n, 0, (i+1)/n, xsplit)
                self.renderers.append(arenderer)
            for i in rangem:
                arenderer = Renderer(self, border, border_color, border_width)
                if '|' in shape:
                    arenderer.SetViewport(xsplit, i/m, 1, (i+1)/m)
                else:
                    arenderer.SetViewport(i/m, xsplit, (i+1)/m, 1)
                self.renderers.append(arenderer)

            self.shape = (n+m,)
            self._render_idxs = np.arange(n+m)

        else:

            if not isinstance(shape, (np.ndarray, collections.abc.Sequence)):
                raise TypeError('"shape" should be a list, tuple or string descriptor')
            if len(shape) != 2:
                raise ValueError('"shape" must have length 2.')
            shape = np.asarray(shape)
            if not np.issubdtype(shape.dtype, np.integer) or (shape <= 0).any():
                raise ValueError('"shape" must contain only positive integers.')
            # always assign shape as a tuple
            self.shape = tuple(shape)
            self._render_idxs = np.empty(self.shape,dtype=int)
            # Check if row and col weights correspond to given shape, or initialize them to defaults (equally weighted)
            # and convert to normalized offsets
            if row_weights is None:
                row_weights = np.ones(shape[0])
            if col_weights is None:
                col_weights = np.ones(shape[1])
            assert(np.array(row_weights).size==shape[0])
            assert(np.array(col_weights).size==shape[1])
            row_off = np.cumsum(np.abs(row_weights))/np.sum(np.abs(row_weights))
            row_off = 1-np.concatenate(([0],row_off))
            col_off = np.cumsum(np.abs(col_weights))/np.sum(np.abs(col_weights))
            col_off = np.concatenate(([0],col_off))
            # Check and convert groups to internal format (Nx4 matrix where every row contains the row and col index of the top left cell
            # together with the row and col index of the bottom right cell)
            if groups is not None:
                assert isinstance(groups, collections.abc.Sequence), '"groups" should be a list or tuple'
                for group in groups:
                    assert isinstance(group, collections.abc.Sequence) and len(group)==2, 'each group entry should be a list or tuple of 2 elements'
                    rows = group[0]
                    if isinstance(rows,slice):
                        rows = np.arange(self.shape[0],dtype=int)[rows]
                    cols = group[1]
                    if isinstance(cols,slice):
                        cols = np.arange(self.shape[1],dtype=int)[cols]
                    # Get the normalized group, i.e. extract top left corner and bottom right corner from the given rows and cols
                    norm_group = [np.min(rows),np.min(cols),np.max(rows),np.max(cols)]
                    # Check for overlap with already defined groups:
                    for i in range(norm_group[0],norm_group[2]+1):
                        for j in range(norm_group[1],norm_group[3]+1):
                            assert self.loc_to_group((i,j)) is None, 'groups cannot overlap'
                    self.groups = np.concatenate((self.groups,np.array([norm_group],dtype=int)),axis=0)
            # Create subplot renderers
            for row in range(shape[0]):
                for col in range(shape[1]):
                    group = self.loc_to_group((row,col))
                    nb_rows = None
                    nb_cols = None
                    if group is not None:
                        if row==self.groups[group,0] and col==self.groups[group,1]:
                            # Only add renderer for first location of the group
                            nb_rows = 1+self.groups[group,2]-self.groups[group,0]
                            nb_cols = 1+self.groups[group,3]-self.groups[group,1]
                    else:
                        nb_rows = 1
                        nb_cols = 1
                    if nb_rows is not None:
                        renderer = Renderer(self, border, border_color, border_width)
                        x0 = col_off[col]
                        y0 = row_off[row+nb_rows]
                        x1 = col_off[col+nb_cols]
                        y1 = row_off[row]
                        renderer.SetViewport(x0, y0, x1, y1)
                        self._render_idxs[row,col] = len(self.renderers)
                        self.renderers.append(renderer)
                    else:
                        self._render_idxs[row,col] = self._render_idxs[self.groups[group,0],self.groups[group,1]]

        # each render will also have an associated background renderer
        self._background_renderers = [None for _ in range(len(self.renderers))]

        # create a shadow renderer that lives on top of all others
        self._shadow_renderer = Renderer(
            self, border, border_color, border_width)
        self._shadow_renderer.SetViewport(0, 0, 1, 1)
        self._shadow_renderer.SetDraw(False)

        # This keeps track of scalars names already plotted and their ranges
        self._scalar_bar_ranges = {}
        self._scalar_bar_mappers = {}
        self._scalar_bar_actors = {}
        self._scalar_bar_widgets = {}
        # track if the camera has been setup
        # self.camera_set = False
        self._first_time = True
        # Keep track of the scale
        self._labels = []
        # Set default style
        self._style = 'RubberBandPick'
        self._style_class = None
        # this helps managing closed plotters
        self._closed = False

        # Add self to open plotters
        self._id_name = f"{hex(id(self))}-{len(_ALL_PLOTTERS)}"
        _ALL_PLOTTERS[self._id_name] = self

        # lighting style
        self.disable_3_lights()

        # Key bindings
        self.reset_key_events()
        log.debug('BasePlotter init stop')

    #### Manage the active Renderer ####

    def loc_to_group(self, loc):
        """Return group id of the given location index. Or None if this location is not part of any group."""
        group_idxs = np.arange(self.groups.shape[0])
        I = (loc[0]>=self.groups[:,0]) & (loc[0]<=self.groups[:,2]) & (loc[1]>=self.groups[:,1]) & (loc[1]<=self.groups[:,3])
        group = group_idxs[I]
        return None if group.size==0 else group[0]

    def loc_to_index(self, loc):
        """Return index of the render window given a location index.

        Parameters
        ----------
        loc : int, tuple, or list
            Index of the renderer to add the actor to.  For example,
            ``loc=2`` or ``loc=(1, 1)``.

        Return
        ------
        idx : int
            Index of the render window.

        """
        if loc is None:
            return self._active_renderer_index
        elif isinstance(loc, (int, np.integer)):
            return loc
        elif isinstance(loc, (np.ndarray, collections.abc.Sequence)):
            if not len(loc) == 2:
                raise ValueError('"loc" must contain two items')
            index_row = loc[0]
            index_column = loc[1]
            if index_row < 0 or index_row >= self.shape[0]:
                raise IndexError(f'Row index is out of range ({self.shape[0]})')
            if index_column < 0 or index_column >= self.shape[1]:
                raise IndexError(f'Column index is out of range ({self.shape[1]})')
            return self._render_idxs[index_row,index_column]
        else:
            raise TypeError('"loc" must be an integer or a sequence.')

    def index_to_loc(self, index):
        """Convert a 1D index location to the 2D location on the plotting grid."""
        if not isinstance(index, (int, np.integer)):
            raise TypeError('"index" must be a scalar integer.')
        if len(self.shape) == 1:
            return index
        args = np.argwhere(self._render_idxs == index)
        if len(args) < 1:
            raise IndexError('Index ({}) is out of range.')
        return args[0]

    @property
    def renderer(self):
        """Return the active renderer."""
        return self.renderers[self._active_renderer_index]

    @property
    def store_image(self):
        """Return if an image will be saved on close."""
        return self._store_image

    @store_image.setter
    def store_image(self, value):
        """Store last rendered frame on close."""
        self._store_image = bool(value)

    def subplot(self, index_row, index_column=None):
        """Set the active subplot.

        Parameters
        ----------
        index_row : int
            Index of the subplot to activate along the rows.

        index_column : int
            Index of the subplot to activate along the columns.

        """
        if len(self.shape) == 1:
            self._active_renderer_index = index_row
            return

        if index_row < 0 or index_row >= self.shape[0]:
            raise IndexError(f'Row index is out of range ({self.shape[0]})')
        if index_column < 0 or index_column >= self.shape[1]:
            raise IndexError(f'Column index is out of range ({self.shape[1]})')
        self._active_renderer_index = self.loc_to_index((index_row, index_column))

    #### Wrap Renderer methods ####
    @wraps(Renderer.add_floor)
    def add_floor(self, *args, **kwargs):
        """Wrap ``Renderer.add_floor``."""
        return self.renderer.add_floor(*args, **kwargs)

    @wraps(Renderer.remove_floors)
    def remove_floors(self, *args, **kwargs):
        """Wrap ``Renderer.remove_floors``."""
        return self.renderer.remove_floors(*args, **kwargs)

    def enable_3_lights(self):
        """Enable 3-lights illumination."""
        def _to_pos(elevation, azimuth):
            theta = azimuth * np.pi / 180.0
            phi = (90.0 - elevation) * np.pi / 180.0
            x = np.sin(theta) * np.sin(phi)
            y = np.cos(phi)
            z = np.cos(theta) * np.sin(phi)
            return x, y, z

        # Inspired from Mayavi's version of Raymond Maple 3-lights illumination
        lights = list(self.renderer.GetLights())
        headlight = lights.pop(0)
        headlight.SetSwitch(False)
        for i in range(len(lights)):
            if i < 3:
                lights[i].SetSwitch(True)
                lights[i].SetIntensity(1.0)
                lights[i].SetColor(1.0, 1.0, 1.0)
            else:
                lights[i].SetSwitch(False)
                lights[i].SetPosition(_to_pos(0.0, 0.0))
                lights[i].SetIntensity(1.0)
                lights[i].SetColor(1.0, 1.0, 1.0)

        lights[0].SetPosition(_to_pos(45.0, 45.0))
        lights[1].SetPosition(_to_pos(-30.0, -60.0))
        lights[1].SetIntensity(0.6)
        lights[2].SetPosition(_to_pos(-30.0, 60.0))
        lights[2].SetIntensity(0.5)

    def disable_3_lights(self):
        """Disable 3-lights illumination."""
        self.lighting = vtk.vtkLightKit()
        # self.lighting.SetHeadLightWarmth(1.0)
        # self.lighting.SetHeadLightWarmth(1.0)
        for renderer in self.renderers:
            renderer.RemoveAllLights()
            self.lighting.AddLightsToRenderer(renderer)
            renderer.LightFollowCameraOn()

    @wraps(Renderer.enable_anti_aliasing)
    def enable_anti_aliasing(self, *args, **kwargs):
        """Wrap ``Renderer.enable_anti_aliasing``."""
        self.renderer.enable_anti_aliasing(*args, **kwargs)

    @wraps(Renderer.disable_anti_aliasing)
    def disable_anti_aliasing(self, *args, **kwargs):
        """Wrap ``Renderer.disable_anti_aliasing``."""
        self.renderer.disable_anti_aliasing(*args, **kwargs)

    @wraps(Renderer.set_focus)
    def set_focus(self, *args, **kwargs):
        """Wrap ``Renderer.set_focus``."""
        self.renderer.set_focus(*args, **kwargs)
        self.render()

    @wraps(Renderer.set_position)
    def set_position(self, *args, **kwargs):
        """Wrap ``Renderer.set_position``."""
        self.renderer.set_position(*args, **kwargs)
        self.render()

    @wraps(Renderer.set_viewup)
    def set_viewup(self, *args, **kwargs):
        """Wrap ``Renderer.set_viewup``."""
        self.renderer.set_viewup(*args, **kwargs)
        self.render()

    @wraps(Renderer.add_orientation_widget)
    def add_orientation_widget(self, *args, **kwargs):
        """Wrap ``Renderer.add_orientation_widget``."""
        return self.renderer.add_orientation_widget(*args, **kwargs)

    @wraps(Renderer.add_axes)
    def add_axes(self, *args, **kwargs):
        """Wrap ``Renderer.add_axes``."""
        return self.renderer.add_axes(*args, **kwargs)

    @wraps(Renderer.hide_axes)
    def hide_axes(self, *args, **kwargs):
        """Wrap ``Renderer.hide_axes``."""
        return self.renderer.hide_axes(*args, **kwargs)

    @wraps(Renderer.show_axes)
    def show_axes(self, *args, **kwargs):
        """Wrap ``Renderer.show_axes``."""
        return self.renderer.show_axes(*args, **kwargs)

    @wraps(Renderer.update_bounds_axes)
    def update_bounds_axes(self, *args, **kwargs):
        """Wrap ``Renderer.update_bounds_axes``."""
        return self.renderer.update_bounds_axes(*args, **kwargs)

    @wraps(Renderer.add_actor)
    def add_actor(self, *args, **kwargs):
        """Wrap ``Renderer.add_actor``."""
        return self.renderer.add_actor(*args, **kwargs)

    @wraps(Renderer.enable_parallel_projection)
    def enable_parallel_projection(self, *args, **kwargs):
        """Wrap ``Renderer.enable_parallel_projection``."""
        return self.renderer.enable_parallel_projection(*args, **kwargs)

    @wraps(Renderer.disable_parallel_projection)
    def disable_parallel_projection(self, *args, **kwargs):
        """Wrap ``Renderer.disable_parallel_projection``."""
        return self.renderer.disable_parallel_projection(*args, **kwargs)

    @wraps(Renderer.add_axes_at_origin)
    def add_axes_at_origin(self, *args, **kwargs):
        """Wrap ``Renderer.add_axes_at_origin``."""
        return self.renderer.add_axes_at_origin(*args, **kwargs)

    @wraps(Renderer.show_bounds)
    def show_bounds(self, *args, **kwargs):
        """Wrap ``Renderer.show_bounds``."""
        return self.renderer.show_bounds(*args, **kwargs)

    @wraps(Renderer.add_bounds_axes)
    def add_bounds_axes(self, *args, **kwargs):
        """Wrap ``add_bounds_axes``."""
        return self.renderer.add_bounds_axes(*args, **kwargs)

    @wraps(Renderer.add_bounding_box)
    def add_bounding_box(self, *args, **kwargs):
        """Wrap ``Renderer.add_bounding_box``."""
        return self.renderer.add_bounding_box(*args, **kwargs)

    @wraps(Renderer.remove_bounding_box)
    def remove_bounding_box(self, *args, **kwargs):
        """Wrap ``Renderer.remove_bounding_box``."""
        return self.renderer.remove_bounding_box(*args, **kwargs)

    @wraps(Renderer.remove_bounds_axes)
    def remove_bounds_axes(self, *args, **kwargs):
        """Wrap ``Renderer.remove_bounds_axes``."""
        return self.renderer.remove_bounds_axes(*args, **kwargs)

    @wraps(Renderer.show_grid)
    def show_grid(self, *args, **kwargs):
        """Wrap ``Renderer.show_grid``."""
        return self.renderer.show_grid(*args, **kwargs)

    @wraps(Renderer.set_scale)
    def set_scale(self, *args, **kwargs):
        """Wrap ``Renderer.set_scale``."""
        return self.renderer.set_scale(*args, **kwargs)

    @wraps(Renderer.enable_eye_dome_lighting)
    def enable_eye_dome_lighting(self, *args, **kwargs):
        """Wrap ``Renderer.enable_eye_dome_lighting``."""
        return self.renderer.enable_eye_dome_lighting(*args, **kwargs)

    @wraps(Renderer.disable_eye_dome_lighting)
    def disable_eye_dome_lighting(self, *args, **kwargs):
        """Wrap ``Renderer.disable_eye_dome_lighting``."""
        return self.renderer.disable_eye_dome_lighting(*args, **kwargs)

    @wraps(Renderer.reset_camera)
    def reset_camera(self, *args, **kwargs):
        """Wrap ``Renderer.reset_camera``."""
        self.renderer.reset_camera(*args, **kwargs)
        self.render()

    @wraps(Renderer.isometric_view)
    def isometric_view(self, *args, **kwargs):
        """Wrap ``Renderer.isometric_view``."""
        return self.renderer.isometric_view(*args, **kwargs)

    @wraps(Renderer.view_isometric)
    def view_isometric(self, *args, **kwarg):
        """Wrap ``Renderer.view_isometric``."""
        return self.renderer.view_isometric(*args, **kwarg)

    @wraps(Renderer.view_vector)
    def view_vector(self, *args, **kwarg):
        """Wrap ``Renderer.view_vector``."""
        return self.renderer.view_vector(*args, **kwarg)

    @wraps(Renderer.view_xy)
    def view_xy(self, *args, **kwarg):
        """Wrap ``Renderer.view_xy``."""
        return self.renderer.view_xy(*args, **kwarg)

    @wraps(Renderer.view_yx)
    def view_yx(self, *args, **kwarg):
        """Wrap ``Renderer.view_yx``."""
        return self.renderer.view_yx(*args, **kwarg)

    @wraps(Renderer.view_xz)
    def view_xz(self, *args, **kwarg):
        """Wrap ``Renderer.view_xz``."""
        return self.renderer.view_xz(*args, **kwarg)

    @wraps(Renderer.view_zx)
    def view_zx(self, *args, **kwarg):
        """Wrap ``Renderer.view_zx``."""
        return self.renderer.view_zx(*args, **kwarg)

    @wraps(Renderer.view_yz)
    def view_yz(self, *args, **kwarg):
        """Wrap ``Renderer.view_yz``."""
        return self.renderer.view_yz(*args, **kwarg)

    @wraps(Renderer.view_zy)
    def view_zy(self, *args, **kwarg):
        """Wrap ``Renderer.view_zy``."""
        return self.renderer.view_zy(*args, **kwarg)

    @wraps(Renderer.disable)
    def disable(self, *args, **kwarg):
        """Wrap ``Renderer.disable``."""
        return self.renderer.disable(*args, **kwarg)

    @wraps(Renderer.enable)
    def enable(self, *args, **kwarg):
        """Wrap ``Renderer.enable``."""
        return self.renderer.enable(*args, **kwarg)

    @wraps(Renderer.enable_depth_peeling)
    def enable_depth_peeling(self, *args, **kwargs):
        """Wrap ``Renderer.enable_depth_peeling``."""
        if hasattr(self, 'ren_win'):
            result = self.renderer.enable_depth_peeling(*args, **kwargs)
            if result:
                self.ren_win.AlphaBitPlanesOn()

        return result

    @wraps(Renderer.disable_depth_peeling)
    def disable_depth_peeling(self):
        """Wrap ``Renderer.disable_depth_peeling``."""
        if hasattr(self, 'ren_win'):
            self.ren_win.AlphaBitPlanesOff()
            return self.renderer.disable_depth_peeling()

    @wraps(Renderer.get_default_cam_pos)
    def get_default_cam_pos(self, *args, **kwargs):
        """Wrap ``Renderer.get_default_cam_pos``."""
        return self.renderer.get_default_cam_pos(*args, **kwargs)

    @wraps(Renderer.remove_actor)
    def remove_actor(self, *args, **kwargs):
        """Wrap ``Renderer.remove_actor``."""
        for renderer in self.renderers:
            renderer.remove_actor(*args, **kwargs)
        return True

    #### Properties from Renderer ####

    @property
    def camera(self):
        """Return the active camera of the active renderer."""
        return self.renderer.camera

    @camera.setter
    def camera(self, camera):
        """Set the active camera for the rendering scene."""
        self.renderer.camera = camera

    @property
    def camera_set(self):
        """Return if the camera of the active renderer has been set."""
        return self.renderer.camera_set

    @camera_set.setter
    def camera_set(self, is_set):
        """Set if the camera has been set on the active renderer."""
        self.renderer.camera_set = is_set

    @property
    def bounds(self):
        """Return the bounds of the active renderer."""
        return self.renderer.bounds

    @property
    def length(self):
        """Return the length of the diagonal of the bounding box of the scene."""
        return self.renderer.length

    @property
    def center(self):
        """Return the center of the active renderer."""
        return self.renderer.center

    @property
    def _scalar_bar_slots(self):
        """Return the scalar bar slots of the active renderer."""
        return self.renderer._scalar_bar_slots

    @property
    def _scalar_bar_slot_lookup(self):
        """Return the scalar bar slot lookup of the active renderer."""
        return self.renderer._scalar_bar_slot_lookup

    @_scalar_bar_slots.setter
    def _scalar_bar_slots(self, value):
        """Set the scalar bar slots of the active renderer."""
        self.renderer._scalar_bar_slots = value

    @_scalar_bar_slot_lookup.setter
    def _scalar_bar_slot_lookup(self, value):
        """Set the scalar bar slot lookup of the active renderer."""
        self.renderer._scalar_bar_slot_lookup = value

    @property
    def scale(self):
        """Return the scaling of the active renderer."""
        return self.renderer.scale

    @scale.setter
    def scale(self, scale):
        """Set the scaling of the active renderer."""
        self.renderer.set_scale(*scale)

    @property
    def camera_position(self):
        """Return camera position of the active render window."""
        return self.renderer.camera_position

    @camera_position.setter
    def camera_position(self, camera_location):
        """Set camera position of the active render window."""
        self.renderer.camera_position = camera_location

    @property
    def background_color(self):
        """Return the background color of the first render window."""
        return self.renderers[0].GetBackground()

    @background_color.setter
    def background_color(self, color):
        """Set the background color of all the render windows."""
        self.set_background(color)

    #### Properties of the BasePlotter ####

    @property
    def window_size(self):
        """Return the render window size."""
        return list(self.ren_win.GetSize())

    @window_size.setter
    def window_size(self, window_size):
        """Set the render window size."""
        self.ren_win.SetSize(window_size[0], window_size[1])

    @property
    def image_depth(self):
        """Return a depth image representing current render window.

        Helper attribute for ``get_image_depth``.

        """
        return self.get_image_depth()

    @property
    def image(self):
        """Return an image array of current render window.

        To retrieve an image after the render window has been closed,
        set: `plotter.store_image = True`
        """
        if not hasattr(self, 'ren_win') and hasattr(self, 'last_image'):
            return self.last_image

        # Will segfault without this if the ren_win hasn't been shown
        self._on_first_render_request()
        self.update()

        ifilter = vtk.vtkWindowToImageFilter()
        ifilter.SetInput(self.ren_win)
        ifilter.ReadFrontBufferOff()
        if self.image_transparent_background:
            ifilter.SetInputBufferTypeToRGBA()
        else:
            ifilter.SetInputBufferTypeToRGB()
        return self._run_image_filter(ifilter)

    #### Everything else ####

    def render(self):
        """Render the main window.

        If this is called before ``show()``, nothing will happen.
        """
        if hasattr(self, 'ren_win') and not self._first_time:
            self.ren_win.Render()
        # Not sure if this is ever needed but here as a reminder
        # if not self._first_time:
        #     self.iren.Render()
        return

    def add_key_event(self, key, callback):
        """Add a function to callback when the given key is pressed.

        These are non-unique - thus a key could map to many callback
        functions. The callback function must not have any arguments.

        Parameters
        ----------
        key : str
            The key to trigger the event

        callback : callable
            A callable that takes no arguments

        """
        if not hasattr(callback, '__call__'):
            raise TypeError('callback must be callable.')
        self._key_press_event_callbacks[key].append(callback)

    def _add_observer(self, event, call):
        call = partial(try_callback, call)
        self._observers[event] = self.iren.AddObserver(event, call)

    def _remove_observer(self, event):
        if event in self._observers:
            self.iren.RemoveObserver(event)
            del self._observers[event]

    def clear_events_for_key(self, key):
        """Remove the callbacks associated to the key."""
        self._key_press_event_callbacks.pop(key)

    def store_mouse_position(self, *args):
        """Store mouse position."""
        if not hasattr(self, "iren"):
            raise AttributeError("This plotting window is not interactive.")
        self.mouse_position = self.iren.GetEventPosition()

    def store_click_position(self, *args):
        """Store click position in viewport coordinates."""
        if not hasattr(self, "iren"):
            raise AttributeError("This plotting window is not interactive.")
        self.click_position = self.iren.GetEventPosition()
        self.mouse_position = self.click_position

    def track_mouse_position(self):
        """Keep track of the mouse position.

        This will potentially slow down the interactor. No callbacks supported
        here - use :func:`pyvista.BasePlotter.track_click_position` instead.

        """
        if hasattr(self, "iren"):
            self._add_observer(vtk.vtkCommand.MouseMoveEvent,
                               self.store_mouse_position)

    def untrack_mouse_position(self):
        """Stop tracking the mouse position."""
        self._remove_observer(vtk.vtkCommand.MouseMoveEvent)

    def track_click_position(self, callback=None, side="right",
                             viewport=False):
        """Keep track of the click position.

        By default, it only tracks right clicks.

        Parameters
        ----------
        callback : callable
            A callable method that will use the click position. Passes the
            click position as a length two tuple.

        side : str
            The side of the mouse for the button to track (left or right).
            Default is left. Also accepts ``'r'`` or ``'l'``.

        viewport: bool
            If ``True``, uses the normalized viewport coordinate system
            (values between 0.0 and 1.0 and support for HiDPI) when passing the
            click position to the callback

        """
        if not hasattr(self, "iren"):
            return

        side = str(side).lower()
        if side in ["right", "r"]:
            event = vtk.vtkCommand.RightButtonPressEvent
        elif side in ["left", "l"]:
            event = vtk.vtkCommand.LeftButtonPressEvent
        else:
            raise TypeError(f"Side ({side}) not supported. Try `left` or `right`")

        def _click_callback(obj, event):
            self.store_click_position()
            if hasattr(callback, '__call__'):
                if viewport:
                    callback(self.click_position)
                else:
                    callback(self.pick_click_position())

        self._add_observer(event, _click_callback)

    def untrack_click_position(self):
        """Stop tracking the click position."""
        if hasattr(self, "_click_observer"):
            self.iren.RemoveObserver(self._click_observer)
            del self._click_observer

    def _prep_for_close(self):
        """Make sure a screenshot is acquired before closing.

        This doesn't actually close anything! It just preps the plotter for
        closing.
        """
        # Grab screenshot right before renderer closes
        self.last_image = self.screenshot(True, return_img=True)
        self.last_image_depth = self.get_image_depth()

    def increment_point_size_and_line_width(self, increment):
        """Increment point size and line width of all actors.

        For every actor in the scene, increment both its point size and
        line width by the given value.

        """
        for renderer in self.renderers:
            for actor in renderer._actors.values():
                if hasattr(actor, "GetProperty"):
                    prop = actor.GetProperty()
                    if hasattr(prop, "SetPointSize"):
                        prop.SetPointSize(prop.GetPointSize() + increment)
                    if hasattr(prop, "SetLineWidth"):
                        prop.SetLineWidth(prop.GetLineWidth() + increment)
        self.render()
        return

    def reset_key_events(self):
        """Reset all of the key press events to their defaults."""
        self._key_press_event_callbacks = collections.defaultdict(list)

        self.add_key_event('q', self._prep_for_close) # Add no matter what
        b_left_down_callback = lambda: self._add_observer('LeftButtonPressEvent', self.left_button_down)
        self.add_key_event('b', b_left_down_callback)
        self.add_key_event('v', lambda: self.isometric_view_interactive())
        self.add_key_event('f', self.fly_to_mouse_position)
        self.add_key_event('C', lambda: self.enable_cell_picking())
        self.add_key_event('Up', lambda: self.camera.Zoom(1.05))
        self.add_key_event('Down', lambda: self.camera.Zoom(0.95))
        self.add_key_event('plus', lambda: self.increment_point_size_and_line_width(1))
        self.add_key_event('minus', lambda: self.increment_point_size_and_line_width(-1))

    def key_press_event(self, obj, event):
        """Listen for key press event."""
        key = self.iren.GetKeySym()
        log.debug(f'Key {key} pressed')
        self._last_key = key
        if key in self._key_press_event_callbacks.keys():
            # Note that defaultdict's will never throw a key error
            callbacks = self._key_press_event_callbacks[key]
            for func in callbacks:
                func()

    def left_button_down(self, obj, event_type):
        """Register the event for a left button down click."""
        if hasattr(self.ren_win, 'GetOffScreenFramebuffer'):
            if not self.ren_win.GetOffScreenFramebuffer().GetFBOIndex():
                # must raise a runtime error as this causes a segfault on VTK9
                raise ValueError('Invoking helper with no framebuffer')
        # Get 2D click location on window
        click_pos = self.iren.GetEventPosition()

        # Get corresponding click location in the 3D plot
        picker = vtk.vtkWorldPointPicker()
        picker.Pick(click_pos[0], click_pos[1], 0, self.renderer)
        self.pickpoint = np.asarray(picker.GetPickPosition()).reshape((-1, 3))
        if np.any(np.isnan(self.pickpoint)):
            self.pickpoint[:] = 0

    def update_style(self):
        """Update the camera interactor style."""
        if self._style_class is None:
            # We need an actually custom style to handle button up events
            self._style_class = _style_factory(self._style)(self)
        return self.iren.SetInteractorStyle(self._style_class)

    def enable_trackball_style(self):
        """Set the interactive style to trackball camera.

        The trackball camera is the default interactor style.

        """
        self._style = 'TrackballCamera'
        self._style_class = None
        return self.update_style()

    def enable_trackball_actor_style(self):
        """Set the interactive style to trackball actor.

        This allows to rotate actors around the scene.

        """
        self._style = 'TrackballActor'
        self._style_class = None
        return self.update_style()

    def enable_image_style(self):
        """Set the interactive style to image.

        Controls:
         - Left Mouse button triggers window level events
         - CTRL Left Mouse spins the camera around its view plane normal
         - SHIFT Left Mouse pans the camera
         - CTRL SHIFT Left Mouse dollys (a positional zoom) the camera
         - Middle mouse button pans the camera
         - Right mouse button dollys the camera.
         - SHIFT Right Mouse triggers pick events

        """
        self._style = 'Image'
        self._style_class = None
        return self.update_style()

    def enable_joystick_style(self):
        """Set the interactive style to joystick.

        It allows the user to move (rotate, pan, etc.) the camera, the point of
        view for the scene.  The position of the mouse relative to the center of
        the scene determines the speed at which the camera moves, and the speed
        of the mouse movement determines the acceleration of the camera, so the
        camera continues to move even if the mouse if not moving.

        For a 3-button mouse, the left button is for rotation, the right button
        for zooming, the middle button for panning, and ctrl + left button for
        spinning.  (With fewer mouse buttons, ctrl + shift + left button is
        for zooming, and shift + left button is for panning.)

        """
        self._style = 'JoystickCamera'
        self._style_class = None
        return self.update_style()

    def enable_zoom_style(self):
        """Set the interactive style to rubber band zoom.

        This interactor style allows the user to draw a rectangle in the render
        window using the left mouse button.  When the mouse button is released,
        the current camera zooms by an amount determined from the shorter side
        of the drawn rectangle.

        """
        self._style = 'RubberBandZoom'
        self._style_class = None
        return self.update_style()

    def enable_terrain_style(self):
        """Set the interactive style to terrain.

        Used to manipulate a camera which is viewing a scene with a natural
        view up, e.g., terrain. The camera in such a scene is manipulated by
        specifying azimuth (angle around the view up vector) and elevation
        (the angle from the horizon).

        """
        self._style = 'Terrain'
        self._style_class = None
        return self.update_style()

    def enable_rubber_band_style(self):
        """Set the interactive style to rubber band picking.

        This interactor style allows the user to draw a rectangle in the render
        window by hitting 'r' and then using the left mouse button.
        When the mouse button is released, the attached picker operates on the
        pixel in the center of the selection rectangle. If the picker happens to
        be a vtkAreaPicker it will operate on the entire selection rectangle.
        When the 'p' key is hit the above pick operation occurs on a 1x1
        rectangle. In other respects it behaves the same as its parent class.

        """
        self._style = 'RubberBandPick'
        self._style_class = None
        return self.update_style()

    def enable_rubber_band_2d_style(self):
        """Set the interactive style to rubber band 2d.

        Camera rotation is not allowed with this interactor style. Zooming
        affects the camera's parallel scale only, and assumes that the camera
        is in parallel projection mode. The style also allows draws a rubber
        band using the left button. All camera changes invoke
        StartInteractionEvent when the button is pressed, InteractionEvent
        when the mouse (or wheel) is moved, and EndInteractionEvent when the
        button is released. The bindings are as follows: Left mouse - Select
        (invokes a SelectionChangedEvent). Right mouse - Zoom.
        Middle mouse - Pan. Scroll wheel - Zoom.

        """
        self._style = 'RubberBand2D'
        self._style_class = None
        return self.update_style()

    def hide_axes_all(self):
        """Hide the axes orientation widget in all renderers."""
        for renderer in self.renderers:
            renderer.hide_axes()
        return

    def show_axes_all(self):
        """Show the axes orientation widget in all renderers."""
        for renderer in self.renderers:
            renderer.show_axes()
        return

    def isometric_view_interactive(self):
        """Set the current interactive render window to isometric view."""
        interactor = self.iren.GetInteractorStyle()
        renderer = interactor.GetCurrentRenderer()
        if renderer is None:
            renderer = self.renderer
        renderer.view_isometric()

    def update(self, stime=1, force_redraw=True):
        """Update window, redraw, process messages query.

        Parameters
        ----------
        stime : int, optional
            Duration of timer that interrupt vtkRenderWindowInteractor in
            milliseconds.

        force_redraw : bool, optional
            Call ``render`` immediately.

        """
        if stime <= 0:
            stime = 1

        curr_time = time.time()
        if Plotter.last_update_time > curr_time:
            Plotter.last_update_time = curr_time

        update_rate = self.iren.GetDesiredUpdateRate()
        if (curr_time - Plotter.last_update_time) > (1.0/update_rate):
            self.right_timer_id = self.iren.CreateRepeatingTimer(stime)

            self.iren.Start()
            self.iren.DestroyTimer(self.right_timer_id)

            self.render()
            Plotter.last_update_time = curr_time
        elif force_redraw:
            self.render()

    def add_mesh(self, mesh, color=None, style=None, scalars=None,
                 clim=None, show_edges=None, edge_color=None,
                 point_size=5.0, line_width=None, opacity=1.0,
                 flip_scalars=False, lighting=None, n_colors=256,
                 interpolate_before_map=True, cmap=None, label=None,
                 reset_camera=None, scalar_bar_args=None, show_scalar_bar=None,
                 stitle=None, multi_colors=False, name=None, texture=None,
                 render_points_as_spheres=None, render_lines_as_tubes=False,
                 smooth_shading=False, ambient=0.0, diffuse=1.0, specular=0.0,
                 specular_power=100.0, nan_color=None, nan_opacity=1.0,
                 culling=None, rgb=False, categories=False,
                 use_transparency=False, below_color=None, above_color=None,
                 annotations=None, pickable=True, preference="point",
                 log_scale=False, render=True, **kwargs):
        """Add any PyVista/VTK mesh or dataset that PyVista can wrap to the scene.

        This method is using a mesh representation to view the surfaces
        and/or geometry of datasets. For volume rendering, see
        :func:`pyvista.BasePlotter.add_volume`.

        Parameters
        ----------
        mesh : pyvista.Common or pyvista.MultiBlock
            Any PyVista or VTK mesh is supported. Also, any dataset
            that :func:`pyvista.wrap` can handle including NumPy arrays of XYZ
            points.

        color : string or 3 item list, optional, defaults to white
            Use to make the entire mesh have a single solid color.
            Either a string, RGB list, or hex color string.  For example:
            ``color='white'``, ``color='w'``, ``color=[1, 1, 1]``, or
            ``color='#FFFFFF'``. Color will be overridden if scalars are
            specified.

        style : string, optional
            Visualization style of the mesh.  One of the following:
            ``style='surface'``, ``style='wireframe'``, ``style='points'``.
            Defaults to ``'surface'``. Note that ``'wireframe'`` only shows a
            wireframe of the outer geometry.

        scalars : str or numpy.ndarray, optional
            Scalars used to "color" the mesh.  Accepts a string name of an
            array that is present on the mesh or an array equal
            to the number of cells or the number of points in the
            mesh.  Array should be sized as a single vector. If both
            ``color`` and ``scalars`` are ``None``, then the active scalars are
            used.

        clim : 2 item list, optional
            Color bar range for scalars.  Defaults to minimum and
            maximum of scalars array.  Example: ``[-1, 2]``. ``rng``
            is also an accepted alias for this.

        show_edges : bool, optional
            Shows the edges of a mesh.  Does not apply to a wireframe
            representation.

        edge_color : string or 3 item list, optional, defaults to black
            The solid color to give the edges when ``show_edges=True``.
            Either a string, RGB list, or hex color string.

        point_size : float, optional
            Point size of any nodes in the dataset plotted. Also applicable
            when style='points'. Default ``5.0``

        line_width : float, optional
            Thickness of lines.  Only valid for wireframe and surface
            representations.  Default None.

        opacity : float, str, array-like
            Opacity of the mesh. If a single float value is given, it will be
            the global opacity of the mesh and uniformly applied everywhere -
            should be between 0 and 1. A string can also be specified to map
            the scalars range to a predefined opacity transfer function
            (options include: 'linear', 'linear_r', 'geom', 'geom_r').
            A string could also be used to map a scalars array from the mesh to
            the opacity (must have same number of elements as the
            ``scalars`` argument). Or you can pass a custom made transfer
            function that is an array either ``n_colors`` in length or shorter.

        flip_scalars : bool, optional
            Flip direction of cmap. Most colormaps allow ``*_r`` suffix to do
            this as well.

        lighting : bool, optional
            Enable or disable view direction lighting. Default False.

        n_colors : int, optional
            Number of colors to use when displaying scalars. Defaults to 256.
            The scalar bar will also have this many colors.

        interpolate_before_map : bool, optional
            Enabling makes for a smoother scalars display.  Default is True.
            When False, OpenGL will interpolate the mapped colors which can
            result is showing colors that are not present in the color map.

        cmap : str, list, optional
           Name of the Matplotlib colormap to us when mapping the ``scalars``.
           See available Matplotlib colormaps.  Only applicable for when
           displaying ``scalars``. Requires Matplotlib to be installed.
           ``colormap`` is also an accepted alias for this. If ``colorcet`` or
           ``cmocean`` are installed, their colormaps can be specified by name.

            You can also specify a list of colors to override an
            existing colormap with a custom one.  For example, to
            create a three color colormap you might specify
            ``['green', 'red', 'blue']``

        label : str, optional
            String label to use when adding a legend to the scene with
            :func:`pyvista.BasePlotter.add_legend`

        reset_camera : bool, optional
            Reset the camera after adding this mesh to the scene

        scalar_bar_args : dict, optional
            Dictionary of keyword arguments to pass when adding the scalar bar
            to the scene. For options, see
            :func:`pyvista.BasePlotter.add_scalar_bar`.

        show_scalar_bar : bool
            If False, a scalar bar will not be added to the scene. Defaults
            to ``True``.

        stitle : string, optional
            Scalar bar title. By default the scalar bar is given a title of the
            the scalars array used to color the mesh.
            To create a bar with no title, use an empty string (i.e. '').

        multi_colors : bool, optional
            If a ``MultiBlock`` dataset is given this will color each
            block by a solid color using matplotlib's color cycler.

        name : str, optional
            The name for the added mesh/actor so that it can be easily
            updated.  If an actor of this name already exists in the
            rendering window, it will be replaced by the new actor.

        texture : vtk.vtkTexture or np.ndarray or boolean, optional
            A texture to apply if the input mesh has texture
            coordinates.  This will not work with MultiBlock
            datasets. If set to ``True``, the first available texture
            on the object will be used. If a string name is given, it
            will pull a texture with that name associated to the input
            mesh.

        render_points_as_spheres : bool, optional

        render_lines_as_tubes : bool, optional

        smooth_shading : bool, optional

        ambient : float, optional
            When lighting is enabled, this is the amount of light from
            0 to 1 that reaches the actor when not directed at the
            light source emitted from the viewer.  Default 0.0

        diffuse : float, optional
            The diffuse lighting coefficient. Default 1.0

        specular : float, optional
            The specular lighting coefficient. Default 0.0

        specular_power : float, optional
            The specular power. Between 0.0 and 128.0

        nan_color : string or 3 item list, optional, defaults to gray
            The color to use for all ``NaN`` values in the plotted scalar
            array.

        nan_opacity : float, optional
            Opacity of ``NaN`` values.  Should be between 0 and 1.
            Default 1.0

        culling : str, optional
            Does not render faces that are culled. Options are ``'front'`` or
            ``'back'``. This can be helpful for dense surface meshes,
            especially when edges are visible, but can cause flat
            meshes to be partially displayed.  Defaults ``False``.

        rgb : bool, optional
            If an 2 dimensional array is passed as the scalars, plot those
            values as RGB(A) colors! ``rgba`` is also accepted alias for this.
            Opacity (the A) is optional.

        categories : bool, optional
            If set to ``True``, then the number of unique values in the scalar
            array will be used as the ``n_colors`` argument.

        use_transparency : bool, optional
            Invert the opacity mappings and make the values correspond to
            transparency.

        below_color : string or 3 item list, optional
            Solid color for values below the scalars range (``clim``). This
            will automatically set the scalar bar ``below_label`` to
            ``'Below'``

        above_color : string or 3 item list, optional
            Solid color for values below the scalars range (``clim``). This
            will automatically set the scalar bar ``above_label`` to
            ``'Above'``

        annotations : dict, optional
            Pass a dictionary of annotations. Keys are the float values in the
            scalars range to annotate on the scalar bar and the values are the
            the string annotations.

        pickable : bool
            Set whether this mesh is pickable

        Return
        ------
        actor: vtk.vtkActor
            VTK actor of the mesh.

        """
        # Convert the VTK data object to a pyvista wrapped object if necessary
        if not is_pyvista_dataset(mesh):
            mesh = wrap(mesh)
            if not is_pyvista_dataset(mesh):
                raise TypeError(f'Object type ({type(mesh)}) not supported for plotting in PyVista.')

        ##### Parse arguments to be used for all meshes #####

        if scalar_bar_args is None:
            scalar_bar_args = {}

        if show_edges is None:
            show_edges = rcParams['show_edges']

        if edge_color is None:
            edge_color = rcParams['edge_color']

        if show_scalar_bar is None:
            show_scalar_bar = rcParams['show_scalar_bar']

        if lighting is None:
            lighting = rcParams['lighting']

        # supported aliases
        clim = kwargs.pop('rng', clim)
        cmap = kwargs.pop('colormap', cmap)
        culling = kwargs.pop("backface_culling", culling)

        if render_points_as_spheres is None:
            render_points_as_spheres = rcParams['render_points_as_spheres']

        if name is None:
            name = f'{type(mesh).__name__}({mesh.memory_address})'

        if nan_color is None:
            nan_color = rcParams['nan_color']
        nan_color = list(parse_color(nan_color))
        nan_color.append(nan_opacity)
        if color is True:
            color = rcParams['color']

        if texture is False:
            texture = None

        if culling is True:
            culling = 'backface'

        rgb = kwargs.pop('rgba', rgb)

        if "scalar" in kwargs:
            raise TypeError("`scalar` is an invalid keyword argument for `add_mesh`. Perhaps you mean `scalars` with an s?")
        assert_empty_kwargs(**kwargs)

        ##### Handle composite datasets #####

        if isinstance(mesh, pyvista.MultiBlock):
            # first check the scalars
            if clim is None and scalars is not None:
                # Get the data range across the array for all blocks
                # if scalars specified
                if isinstance(scalars, str):
                    clim = mesh.get_data_range(scalars)
                else:
                    # TODO: an array was given... how do we deal with
                    #       that? Possibly a 2D arrays or list of
                    #       arrays where first index corresponds to
                    #       the block? This could get complicated real
                    #       quick.
                    raise TypeError('scalars array must be given as a string name for multiblock datasets.')

            the_arguments = locals()
            the_arguments.pop('self')
            the_arguments.pop('mesh')
            the_arguments.pop('kwargs')

            if multi_colors:
                # Compute unique colors for each index of the block
                if has_matplotlib:
                    from itertools import cycle
                    cycler = matplotlib.rcParams['axes.prop_cycle']
                    colors = cycle(cycler)
                else:
                    multi_colors = False
                    logging.warning('Please install matplotlib for color cycles')

            # Now iteratively plot each element of the multiblock dataset
            actors = []
            for idx in range(mesh.GetNumberOfBlocks()):
                if mesh[idx] is None:
                    continue
                # Get a good name to use
                next_name = f'{name}-{idx}'
                # Get the data object
                if not is_pyvista_dataset(mesh[idx]):
                    data = wrap(mesh.GetBlock(idx))
                    if not is_pyvista_dataset(mesh[idx]):
                        continue # move on if we can't plot it
                else:
                    data = mesh.GetBlock(idx)
                if data is None or (not isinstance(data, pyvista.MultiBlock) and data.n_points < 1):
                    # Note that a block can exist but be None type
                    # or it could have zeros points (be empty) after filtering
                    continue
                # Now check that scalars is available for this dataset
                if isinstance(data, vtk.vtkMultiBlockDataSet) or get_array(data, scalars) is None:
                    ts = None
                else:
                    ts = scalars
                if multi_colors:
                    color = next(colors)['color']

                ## Add to the scene
                the_arguments['color'] = color
                the_arguments['scalars'] = ts
                the_arguments['name'] = next_name
                the_arguments['texture'] = None
                a = self.add_mesh(data, **the_arguments)
                actors.append(a)

                if (reset_camera is None and not self.camera_set) or reset_camera:
                    cpos = self.get_default_cam_pos()
                    self.camera_position = cpos
                    self.camera_set = False
                    self.reset_camera()
            return actors

        ##### Plot a single PyVista mesh #####

        # Compute surface normals if using smooth shading
        if smooth_shading:
            # extract surface if mesh is exterior
            if not isinstance(mesh, pyvista.PolyData):
                grid = mesh
                mesh = grid.extract_surface()
                ind = mesh.point_arrays['vtkOriginalPointIds']
                # remap scalars
                if isinstance(scalars, np.ndarray):
                    scalars = scalars[ind]
            if texture:
                _tcoords = mesh.t_coords
            mesh.compute_normals(cell_normals=False, inplace=True)
            if texture:
                mesh.t_coords = _tcoords

        if mesh.n_points < 1:
            raise ValueError('Empty meshes cannot be plotted. Input mesh has zero points.')

        # Try to plot something if no preference given
        if scalars is None and color is None and texture is None:
            # Prefer texture first
            if len(list(mesh.textures.keys())) > 0:
                texture = True
            # If no texture, plot any active scalar
            else:
                # Make sure scalars components are not vectors/tuples
                scalars = mesh.active_scalars_name
                # Don't allow plotting of string arrays by default
                if scalars is not None:# and np.issubdtype(mesh.active_scalars.dtype, np.number):
                    if stitle is None:
                        stitle = scalars
                else:
                    scalars = None

        # set main values
        self.mesh = mesh
        self.mapper = make_mapper(vtk.vtkDataSetMapper)
        self.mapper.SetInputData(self.mesh)
        self.mapper.GetLookupTable().SetNumberOfTableValues(n_colors)
        if interpolate_before_map:
            self.mapper.InterpolateScalarsBeforeMappingOn()

        actor = vtk.vtkActor()
        prop = vtk.vtkProperty()
        actor.SetMapper(self.mapper)
        actor.SetProperty(prop)

        # Make sure scalars is a numpy array after this point
        original_scalar_name = None
        if isinstance(scalars, str):
            self.mapper.SetArrayName(scalars)
            original_scalar_name = scalars
            scalars = get_array(mesh, scalars,
                                preference=preference, err=True)
            if stitle is None:
                stitle = original_scalar_name

        if texture is True or isinstance(texture, (str, int)):
            texture = mesh._activate_texture(texture)

        if texture:
            if isinstance(texture, np.ndarray):
                texture = numpy_to_texture(texture)
            if not isinstance(texture, (vtk.vtkTexture, vtk.vtkOpenGLTexture)):
                raise TypeError(f'Invalid texture type ({type(texture)})')
            if mesh.GetPointData().GetTCoords() is None:
                raise ValueError('Input mesh does not have texture coordinates to support the texture.')
            actor.SetTexture(texture)
            # Set color to white by default when using a texture
            if color is None:
                color = 'white'
            if scalars is None:
                show_scalar_bar = False
            self.mapper.SetScalarModeToUsePointFieldData()

        # Handle making opacity array =========================================

        _custom_opac = False
        if isinstance(opacity, str):
            try:
                # Get array from mesh
                opacity = get_array(mesh, opacity,
                                    preference=preference, err=True)
                if np.any(opacity > 1):
                    warnings.warn("Opacity scalars contain values over 1")
                if np.any(opacity < 0):
                    warnings.warn("Opacity scalars contain values less than 0")
                _custom_opac = True
            except:
                # Or get opacity transfer function
                opacity = opacity_transfer_function(opacity, n_colors)
            else:
                if scalars.shape[0] != opacity.shape[0]:
                    raise ValueError('Opacity array and scalars array must have the same number of elements.')
        elif isinstance(opacity, (np.ndarray, list, tuple)):
            opacity = np.array(opacity)
            if scalars.shape[0] == opacity.shape[0]:
                # User could pass an array of opacities for every point/cell
                _custom_opac = True
            else:
                opacity = opacity_transfer_function(opacity, n_colors)

        if use_transparency and np.max(opacity) <= 1.0:
            opacity = 1 - opacity
        elif use_transparency and isinstance(opacity, np.ndarray):
            opacity = 255 - opacity

        # Scalars formatting ==================================================
        if cmap is None: # Set default map if matplotlib is available
            if has_matplotlib:
                cmap = rcParams['cmap']
        # Set the array title for when it is added back to the mesh
        if _custom_opac:
            title = '__custom_rgba'
        elif stitle is None:
            title = 'Data'
        else:
            title = stitle
        if scalars is not None:
            # if scalars is a string, then get the first array found with that name

            if not isinstance(scalars, np.ndarray):
                scalars = np.asarray(scalars)

            _using_labels = False
            if not np.issubdtype(scalars.dtype, np.number):
                # raise TypeError('Non-numeric scalars are currently not supported for plotting.')
                # TODO: If str array, digitive and annotate
                cats, scalars = np.unique(scalars.astype('|S'), return_inverse=True)
                values = np.unique(scalars)
                clim = [np.min(values) - 0.5, np.max(values) + 0.5]
                title = f'{title}-digitized'
                n_colors = len(cats)
                scalar_bar_args.setdefault('n_labels', 0)
                _using_labels = True

            if rgb:
                if scalars.ndim != 2 or scalars.shape[1] < 3 or scalars.shape[1] > 4:
                    raise ValueError('RGB array must be n_points/n_cells by 3/4 in shape.')

            if scalars.ndim != 1:
                if rgb:
                    pass
                elif scalars.ndim == 2 and (scalars.shape[0] == mesh.n_points or scalars.shape[0] == mesh.n_cells):
                    scalars = np.linalg.norm(scalars.copy(), axis=1)
                    title = f'{title}-normed'
                else:
                    scalars = scalars.ravel()

            if scalars.dtype == np.bool_:
                scalars = scalars.astype(np.float_)

            def prepare_mapper(scalars):
                # Scalars interpolation approach
                if scalars.shape[0] == mesh.n_points:
                    self.mesh.point_arrays.append(scalars, title, True)
                    self.mapper.SetScalarModeToUsePointData()
                elif scalars.shape[0] == mesh.n_cells:
                    self.mesh.cell_arrays.append(scalars, title, True)
                    self.mapper.SetScalarModeToUseCellData()
                else:
                    raise_not_matching(scalars, mesh)
                # Common tasks
                self.mapper.GetLookupTable().SetNumberOfTableValues(n_colors)
                if interpolate_before_map:
                    self.mapper.InterpolateScalarsBeforeMappingOn()
                if rgb or _custom_opac:
                    self.mapper.SetColorModeToDirectScalars()
                else:
                    self.mapper.SetColorModeToMapScalars()
                return

            prepare_mapper(scalars)
            table = self.mapper.GetLookupTable()
            if log_scale:
                table.SetScaleToLog10()

            if _using_labels:
                table.SetAnnotations(convert_array(values), convert_string_array(cats))

            if isinstance(annotations, dict):
                for val, anno in annotations.items():
                    table.SetAnnotation(float(val), str(anno))

            # Set scalars range
            if clim is None:
                clim = [np.nanmin(scalars), np.nanmax(scalars)]
            elif isinstance(clim, float) or isinstance(clim, int):
                clim = [-clim, clim]

            if np.any(clim) and not rgb:
                self.mapper.scalar_range = clim[0], clim[1]

            table.SetNanColor(nan_color)
            if above_color:
                table.SetUseAboveRangeColor(True)
                table.SetAboveRangeColor(*parse_color(above_color, opacity=1))
                scalar_bar_args.setdefault('above_label', 'Above')
            if below_color:
                table.SetUseBelowRangeColor(True)
                table.SetBelowRangeColor(*parse_color(below_color, opacity=1))
                scalar_bar_args.setdefault('below_label', 'Below')

            if cmap is not None:
                if not has_matplotlib:
                    cmap = None
                    logging.warning('Please install matplotlib for color maps.')

                cmap = get_cmap_safe(cmap)
                if categories:
                    if categories is True:
                        n_colors = len(np.unique(scalars))
                    elif isinstance(categories, int):
                        n_colors = categories
                ctable = cmap(np.linspace(0, 1, n_colors))*255
                ctable = ctable.astype(np.uint8)
                # Set opactities
                if isinstance(opacity, np.ndarray) and not _custom_opac:
                    ctable[:,-1] = opacity
                if flip_scalars:
                    ctable = np.ascontiguousarray(ctable[::-1])
                table.SetTable(VN.numpy_to_vtk(ctable))
                if _custom_opac:
                    # need to round the colors here since we're
                    # directly displaying the colors
                    hue = normalize(scalars, minimum=clim[0], maximum=clim[1])
                    scalars = np.round(hue*n_colors)/n_colors
                    scalars = cmap(scalars)*255
                    scalars[:, -1] *= opacity
                    scalars = scalars.astype(np.uint8)
                    prepare_mapper(scalars)

            else:  # no cmap specified
                if flip_scalars:
                    table.SetHueRange(0.0, 0.66667)
                else:
                    table.SetHueRange(0.66667, 0.0)
        else:
            self.mapper.SetScalarModeToUseFieldData()

        # Set actor properties ================================================

        # select view style
        if not style:
            style = 'surface'
        style = style.lower()
        if style == 'wireframe':
            prop.SetRepresentationToWireframe()
            if color is None:
                color = rcParams['outline_color']
        elif style == 'points':
            prop.SetRepresentationToPoints()
        elif style == 'surface':
            prop.SetRepresentationToSurface()
        else:
            raise ValueError('Invalid style.  Must be one of the following:\n'
                             '\t"surface"\n'
                             '\t"wireframe"\n'
                             '\t"points"\n')

        prop.SetPointSize(point_size)
        prop.SetAmbient(ambient)
        prop.SetDiffuse(diffuse)
        prop.SetSpecular(specular)
        prop.SetSpecularPower(specular_power)

        if smooth_shading:
            prop.SetInterpolationToPhong()
        else:
            prop.SetInterpolationToFlat()
        # edge display style
        if show_edges:
            prop.EdgeVisibilityOn()

        rgb_color = parse_color(color)
        prop.SetColor(rgb_color)
        if isinstance(opacity, (float, int)):
            prop.SetOpacity(opacity)
        prop.SetEdgeColor(parse_color(edge_color))

        if render_points_as_spheres:
            prop.SetRenderPointsAsSpheres(render_points_as_spheres)
        if render_lines_as_tubes:
            prop.SetRenderLinesAsTubes(render_lines_as_tubes)

        # legend label
        if label:
            if not isinstance(label, str):
                raise TypeError('Label must be a string')
            geom = pyvista.single_triangle()
            if scalars is not None:
                geom = pyvista.Box()
                rgb_color = parse_color('black')
            geom.points -= geom.center
            self._labels.append([geom, label, rgb_color])

        # lighting display style
        if not lighting:
            prop.LightingOff()

        # set line thickness
        if line_width:
            prop.SetLineWidth(line_width)

        # Add scalar bar if available
        if stitle is not None and show_scalar_bar and (not rgb or _custom_opac):
            self.add_scalar_bar(stitle, **scalar_bar_args)

        self.add_actor(actor,
                       reset_camera=reset_camera,
                       name=name, culling=culling,
                       pickable=pickable,
                       render=render)

        self.renderer.Modified()

        return actor

    def add_volume(self, volume, scalars=None, clim=None, resolution=None,
                   opacity='linear', n_colors=256, cmap=None, flip_scalars=False,
                   reset_camera=None, name=None, ambient=0.0, categories=False,
                   culling=False, multi_colors=False,
                   blending='composite', mapper=None,
                   stitle=None, scalar_bar_args=None, show_scalar_bar=None,
                   annotations=None, pickable=True, preference="point",
                   opacity_unit_distance=None, shade=False,
                   diffuse=0.7, specular=0.2, specular_power=10.0, **kwargs):
        """Add a volume, rendered using a smart mapper by default.

        Requires a 3D :class:`numpy.ndarray` or :class:`pyvista.UniformGrid`.

        Parameters
        ----------
        volume : 3D numpy.ndarray or pyvista.UniformGrid
            The input volume to visualize. 3D numpy arrays are accepted.

        scalars : str or numpy.ndarray, optional
            Scalars used to "color" the mesh.  Accepts a string name of an
            array that is present on the mesh or an array equal
            to the number of cells or the number of points in the
            mesh.  Array should be sized as a single vector. If ``scalars`` is
            ``None``, then the active scalars are used.

        clim : 2 item list, optional
            Color bar range for scalars.  Defaults to minimum and
            maximum of scalars array.  Example: ``[-1, 2]``. ``rng``
            is also an accepted alias for this.

        opacity : string or numpy.ndarray, optional
            Opacity mapping for the scalars array.
            A string can also be specified to map the scalars range to a
            predefined opacity transfer function (options include: 'linear',
            'linear_r', 'geom', 'geom_r'). Or you can pass a custom made
            transfer function that is an array either ``n_colors`` in length or
            shorter.

        n_colors : int, optional
            Number of colors to use when displaying scalars. Defaults to 256.
            The scalar bar will also have this many colors.

        cmap : str, optional
           Name of the Matplotlib colormap to us when mapping the ``scalars``.
           See available Matplotlib colormaps.  Only applicable for when
           displaying ``scalars``. Requires Matplotlib to be installed.
           ``colormap`` is also an accepted alias for this. If ``colorcet`` or
           ``cmocean`` are installed, their colormaps can be specified by name.

        flip_scalars : bool, optional
            Flip direction of cmap. Most colormaps allow ``*_r`` suffix to do
            this as well.

        reset_camera : bool, optional
            Reset the camera after adding this mesh to the scene

        name : str, optional
            The name for the added actor so that it can be easily
            updated.  If an actor of this name already exists in the
            rendering window, it will be replaced by the new actor.

        ambient : float, optional
            When lighting is enabled, this is the amount of light from
            0 to 1 that reaches the actor when not directed at the
            light source emitted from the viewer.  Default 0.0.

        culling : str, optional
            Does not render faces that are culled. Options are ``'front'`` or
            ``'back'``. This can be helpful for dense surface meshes,
            especially when edges are visible, but can cause flat
            meshes to be partially displayed.  Defaults ``False``.

        categories : bool, optional
            If set to ``True``, then the number of unique values in the scalar
            array will be used as the ``n_colors`` argument.

        multi_colors : bool, optional
            Whether or not to use multiple colors when plotting MultiBlock
            object. Blocks will be colored sequentially as 'Reds', 'Greens',
            'Blues', and 'Grays'.

        blending : str, optional
            Blending mode for visualisation of the input object(s). Can be
            one of 'additive', 'maximum', 'minimum', 'composite', or
            'average'. Defaults to 'additive'.

        mapper : str, optional
            Volume mapper to use given by name. Options include:
            ``'fixed_point'``, ``'gpu'``, ``'open_gl'``, and ``'smart'``.
            If ``None`` the ``"volume_mapper"`` in the ``rcParams`` is used.

        scalar_bar_args : dict, optional
            Dictionary of keyword arguments to pass when adding the scalar bar
            to the scene. For options, see
            :func:`pyvista.BasePlotter.add_scalar_bar`.

        show_scalar_bar : bool
            If False, a scalar bar will not be added to the scene. Defaults
            to ``True``.

        stitle : string, optional
            Scalar bar title. By default the scalar bar is given a title of the
            the scalars array used to color the mesh.
            To create a bar with no title, use an empty string (i.e. '').

        annotations : dict, optional
            Pass a dictionary of annotations. Keys are the float values in the
            scalars range to annotate on the scalar bar and the values are the
            the string annotations.

        opacity_unit_distance : float
            Set/Get the unit distance on which the scalar opacity transfer
            function is defined. Meaning that over that distance, a given
            opacity (from the transfer function) is accumulated. This is
            adjusted for the actual sampling distance during rendering. By
            default, this is the length of the diagonal of the bounding box of
            the volume divided by the dimensions.

        shade : bool
            Default off. If shading is turned on, the mapper may perform
            shading calculations - in some cases shading does not apply
            (for example, in a maximum intensity projection) and therefore
            shading will not be performed even if this flag is on.

        diffuse : float, optional
            The diffuse lighting coefficient. Default 1.0

        specular : float, optional
            The specular lighting coefficient. Default 0.0

        specular_power : float, optional
            The specular power. Between 0.0 and 128.0

        Return
        ------
        actor: vtk.vtkVolume
            VTK volume of the input data.

        """
        # Handle default arguments

        # Supported aliases
        clim = kwargs.pop('rng', clim)
        cmap = kwargs.pop('colormap', cmap)
        culling = kwargs.pop("backface_culling", culling)

        if "scalar" in kwargs:
            raise TypeError("`scalar` is an invalid keyword argument for `add_mesh`. Perhaps you mean `scalars` with an s?")
        assert_empty_kwargs(**kwargs)

        if scalar_bar_args is None:
            scalar_bar_args = {}

        if show_scalar_bar is None:
            show_scalar_bar = rcParams['show_scalar_bar']

        if culling is True:
            culling = 'backface'

        if mapper is None:
            mapper = rcParams["volume_mapper"]

        # Convert the VTK data object to a pyvista wrapped object if necessary
        if not is_pyvista_dataset(volume):
            if isinstance(volume, np.ndarray):
                volume = wrap(volume)
                if resolution is None:
                    resolution = [1,1,1]
                elif len(resolution) != 3:
                    raise ValueError('Invalid resolution dimensions.')
                volume.spacing = resolution
            else:
                volume = wrap(volume)
                if not is_pyvista_dataset(volume):
                    raise TypeError(f'Object type ({type(volume)}) not supported for plotting in PyVista.')
        else:
            # HACK: Make a copy so the original object is not altered.
            #       Also, place all data on the nodes as issues arise when
            #       volume rendering on the cells.
            volume = volume.cell_data_to_point_data()

        if name is None:
            name = f'{type(volume).__name__}({volume.memory_address})'

        if isinstance(volume, pyvista.MultiBlock):
            from itertools import cycle
            cycler = cycle(['Reds', 'Greens', 'Blues', 'Greys', 'Oranges', 'Purples'])
            # Now iteratively plot each element of the multiblock dataset
            actors = []
            for idx in range(volume.GetNumberOfBlocks()):
                if volume[idx] is None:
                    continue
                # Get a good name to use
                next_name = f'{name}-{idx}'
                # Get the data object
                block = wrap(volume.GetBlock(idx))
                if resolution is None:
                    try:
                        block_resolution = block.GetSpacing()
                    except AttributeError:
                        block_resolution = resolution
                else:
                    block_resolution = resolution
                if multi_colors:
                    color = next(cycler)
                else:
                    color = cmap

                a = self.add_volume(block, resolution=block_resolution, opacity=opacity,
                                    n_colors=n_colors, cmap=color, flip_scalars=flip_scalars,
                                    reset_camera=reset_camera, name=next_name,
                                    ambient=ambient, categories=categories,
                                    culling=culling, clim=clim,
                                    mapper=mapper, pickable=pickable,
                                    opacity_unit_distance=opacity_unit_distance,
                                    shade=shade, diffuse=diffuse, specular=specular,
                                    specular_power=specular_power)

                actors.append(a)
            return actors

        if not isinstance(volume, pyvista.UniformGrid):
            raise TypeError(f'Type {type(volume)} not supported for volume rendering at this time. Use `pyvista.UniformGrid`.')

        if opacity_unit_distance is None:
            opacity_unit_distance = volume.length / (np.mean(volume.dimensions) - 1)

        if scalars is None:
            # Make sure scalars components are not vectors/tuples
            scalars = volume.active_scalars
            # Don't allow plotting of string arrays by default
            if scalars is not None and np.issubdtype(scalars.dtype, np.number):
                if stitle is None:
                    stitle = volume.active_scalars_info[1]
            else:
                raise ValueError('No scalars to use for volume rendering.')
        elif isinstance(scalars, str):
            pass

        ##############

        title = 'Data' if stitle is None else stitle
        if isinstance(scalars, str):
            title = scalars
            scalars = get_array(volume, scalars,
                                preference=preference, err=True)
            if stitle is None:
                stitle = title

        if not isinstance(scalars, np.ndarray):
            scalars = np.asarray(scalars)

        if not np.issubdtype(scalars.dtype, np.number):
            raise TypeError('Non-numeric scalars are currently not supported for volume rendering.')

        if scalars.ndim != 1:
            scalars = scalars.ravel()

        if scalars.dtype == np.bool_ or scalars.dtype == np.uint8:
            scalars = scalars.astype(np.float_)

        # Define mapper, volume, and add the correct properties
        mappers = {
            'fixed_point': vtk.vtkFixedPointVolumeRayCastMapper,
            'gpu': vtk.vtkGPUVolumeRayCastMapper,
            'open_gl': vtk.vtkOpenGLGPUVolumeRayCastMapper,
            'smart': vtk.vtkSmartVolumeMapper,
        }
        if not isinstance(mapper, str) or mapper not in mappers.keys():
            raise TypeError(f"Mapper ({mapper}) unknown. Available volume mappers include: {', '.join(mappers.keys())}")
        self.mapper = make_mapper(mappers[mapper])

        # Scalars interpolation approach
        if scalars.shape[0] == volume.n_points:
            volume.point_arrays.append(scalars, title, True)
            self.mapper.SetScalarModeToUsePointData()
        elif scalars.shape[0] == volume.n_cells:
            volume.cell_arrays.append(scalars, title, True)
            self.mapper.SetScalarModeToUseCellData()
        else:
            raise_not_matching(scalars, volume)

        # Set scalars range
        if clim is None:
            clim = [np.nanmin(scalars), np.nanmax(scalars)]
        elif isinstance(clim, float) or isinstance(clim, int):
            clim = [-clim, clim]

        ###############

        scalars = scalars.astype(np.float_)
        with np.errstate(invalid='ignore'):
            idxs0 = scalars < clim[0]
            idxs1 = scalars > clim[1]
        scalars[idxs0] = clim[0]
        scalars[idxs1] = clim[1]
        scalars = ((scalars - np.nanmin(scalars)) / (np.nanmax(scalars) - np.nanmin(scalars))) * 255
        # scalars = scalars.astype(np.uint8)
        volume[title] = scalars

        self.mapper.scalar_range = clim

        # Set colormap and build lookup table
        table = vtk.vtkLookupTable()
        # table.SetNanColor(nan_color) # NaN's are chopped out with current implementation
        # above/below colors not supported with volume rendering

        if isinstance(annotations, dict):
            for val, anno in annotations.items():
                table.SetAnnotation(float(val), str(anno))

        if cmap is None: # Set default map if matplotlib is available
            if has_matplotlib:
                cmap = rcParams['cmap']

        if cmap is not None:
            if not has_matplotlib:
                raise ImportError('Please install matplotlib for volume rendering.')

            cmap = get_cmap_safe(cmap)
            if categories:
                if categories is True:
                    n_colors = len(np.unique(scalars))
                elif isinstance(categories, int):
                    n_colors = categories
        if flip_scalars:
            cmap = cmap.reversed()

        color_tf = vtk.vtkColorTransferFunction()
        for ii in range(n_colors):
            color_tf.AddRGBPoint(ii, *cmap(ii)[:-1])

        # Set opacities
        if isinstance(opacity, (float, int)):
            opacity_values = [opacity] * n_colors
        elif isinstance(opacity, str):
            opacity_values = pyvista.opacity_transfer_function(opacity, n_colors)
        elif isinstance(opacity, (np.ndarray, list, tuple)):
            opacity = np.array(opacity)
            opacity_values = opacity_transfer_function(opacity, n_colors)

        opacity_tf = vtk.vtkPiecewiseFunction()
        for ii in range(n_colors):
            opacity_tf.AddPoint(ii, opacity_values[ii] / n_colors)

        # Now put color tf and opacity tf into a lookup table for the scalar bar
        table.SetNumberOfTableValues(n_colors)
        lut = cmap(np.array(range(n_colors))) * 255
        lut[:,3] = opacity_values
        lut = lut.astype(np.uint8)
        table.SetTable(VN.numpy_to_vtk(lut))
        table.SetRange(*clim)
        self.mapper.lookup_table = table

        self.mapper.SetInputData(volume)

        blending = blending.lower()
        if blending in ['additive', 'add', 'sum']:
            self.mapper.SetBlendModeToAdditive()
        elif blending in ['average', 'avg', 'average_intensity']:
            self.mapper.SetBlendModeToAverageIntensity()
        elif blending in ['composite', 'comp']:
            self.mapper.SetBlendModeToComposite()
        elif blending in ['maximum', 'max', 'maximum_intensity']:
            self.mapper.SetBlendModeToMaximumIntensity()
        elif blending in ['minimum', 'min', 'minimum_intensity']:
            self.mapper.SetBlendModeToMinimumIntensity()
        else:
            raise ValueError(f'Blending mode \'{blending}\' invalid. ' +
                             'Please choose one ' + 'of \'additive\', '
                             '\'composite\', \'minimum\' or ' + '\'maximum\'.')
        self.mapper.Update()

        self.volume = vtk.vtkVolume()
        self.volume.SetMapper(self.mapper)

        prop = vtk.vtkVolumeProperty()
        prop.SetColor(color_tf)
        prop.SetScalarOpacity(opacity_tf)
        prop.SetAmbient(ambient)
        prop.SetScalarOpacityUnitDistance(opacity_unit_distance)
        prop.SetShade(shade)
        prop.SetDiffuse(diffuse)
        prop.SetSpecular(specular)
        prop.SetSpecularPower(specular_power)
        self.volume.SetProperty(prop)

        actor, prop = self.add_actor(self.volume, reset_camera=reset_camera,
                                     name=name, culling=culling,
                                     pickable=pickable)

        # Add scalar bar
        if stitle is not None and show_scalar_bar:
            self.add_scalar_bar(stitle, **scalar_bar_args)

        self.renderer.Modified()

        return actor

    def update_scalar_bar_range(self, clim, name=None):
        """Update the value range of the active or named scalar bar.

        Parameters
        ----------
        2 item list
            The new range of scalar bar. Example: ``[-1, 2]``.

        name : str, optional
            The title of the scalar bar to update

        """
        if isinstance(clim, float) or isinstance(clim, int):
            clim = [-clim, clim]
        if len(clim) != 2:
            raise TypeError('clim argument must be a length 2 iterable of values: (min, max).')
        if name is None:
            if not hasattr(self, 'mapper'):
                raise AttributeError('This plotter does not have an active mapper.')
            self.mapper.scalar_range = clim
            return

        # Use the name to find the desired actor
        def update_mapper(mapper_helper):
            mapper_helper.scalar_range = clim
            return

        try:
            for mh in self._scalar_bar_mappers[name]:
                update_mapper(mh)
        except KeyError:
            raise KeyError('Name ({}) not valid/not found in this plotter.')
        return

    def clear(self):
        """Clear plot by removing all actors and properties."""
        for renderer in self.renderers:
            renderer.clear()
        self._shadow_renderer.clear()
        for renderer in self._background_renderers:
            if renderer is not None:
                renderer.clear()
        self._scalar_bar_slots = set(range(MAX_N_COLOR_BARS))
        self._scalar_bar_slot_lookup = {}
        self._scalar_bar_ranges = {}
        self._scalar_bar_mappers = {}
        self._scalar_bar_actors = {}
        self._scalar_bar_widgets = {}
        self.mesh = None

    def link_views(self, views=0):
        """Link the views' cameras.

        Parameters
        ----------
        views : int | tuple or list
            If ``views`` is int, link the views to the given view
            index or if ``views`` is a tuple or a list, link the given
            views cameras.

        """
        if isinstance(views, (int, np.integer)):
            for renderer in self.renderers:
                renderer.camera = self.renderers[views].camera
            return
        views = np.asarray(views)
        if np.issubdtype(views.dtype, np.integer):
            for view_index in views:
                self.renderers[view_index].camera = \
                    self.renderers[views[0]].camera
        else:
            raise TypeError('Expected type is int, list or tuple:'
                            f'{type(views)} is given')

    def unlink_views(self, views=None):
        """Unlink the views' cameras.

        Parameters
        ----------
        views : None | int | tuple or list
            If ``views`` is None unlink all the views, if ``views``
            is int unlink the selected view's camera or if ``views``
            is a tuple or a list, unlink the given views cameras.

        """
        if views is None:
            for renderer in self.renderers:
                renderer.camera = vtk.vtkCamera()
                renderer.reset_camera()
        elif isinstance(views, int):
            self.renderers[views].camera = vtk.vtkCamera()
            self.renderers[views].reset_camera()
        elif isinstance(views, collections.abc.Iterable):
            for view_index in views:
                self.renderers[view_index].camera = vtk.vtkCamera()
                self.renderers[view_index].reset_camera()
        else:
            raise TypeError('Expected type is None, int, list or tuple:'
                            f'{type(views)} is given')

    def add_scalar_bar(self, title=None, n_labels=5, italic=False,
                       bold=False, title_font_size=None,
                       label_font_size=None, color=None,
                       font_family=None, shadow=False, mapper=None,
                       width=None, height=None, position_x=None,
                       position_y=None, vertical=None,
                       interactive=None, fmt=None, use_opacity=True,
                       outline=False, nan_annotation=False,
                       below_label=None, above_label=None,
                       background_color=None, n_colors=None, fill=False):
        """Create scalar bar using the ranges as set by the last input mesh.

        Parameters
        ----------
        title : string, optional
            Title of the scalar bar.  Default None

        n_labels : int, optional
            Number of labels to use for the scalar bar.

        italic : bool, optional
            Italicises title and bar labels.  Default False.

        bold  : bool, optional
            Bolds title and bar labels.  Default True

        title_font_size : float, optional
            Sets the size of the title font.  Defaults to None and is sized
            automatically.

        label_font_size : float, optional
            Sets the size of the title font.  Defaults to None and is sized
            automatically.

        color : string or 3 item list, optional, defaults to white
            Either a string, rgb list, or hex color string.  For example:
                color='white'
                color='w'
                color=[1, 1, 1]
                color='#FFFFFF'

        font_family : string, optional
            Font family.  Must be either courier, times, or arial.

        shadow : bool, optional
            Adds a black shadow to the text.  Defaults to False

        width : float, optional
            The percentage (0 to 1) width of the window for the colorbar

        height : float, optional
            The percentage (0 to 1) height of the window for the colorbar

        position_x : float, optional
            The percentage (0 to 1) along the windows's horizontal
            direction to place the bottom left corner of the colorbar

        position_y : float, optional
            The percentage (0 to 1) along the windows's vertical
            direction to place the bottom left corner of the colorbar

        interactive : bool, optional
            Use a widget to control the size and location of the scalar bar.

        use_opacity : bool, optional
            Optionally display the opacity mapping on the scalar bar

        outline : bool, optional
            Optionally outline the scalar bar to make opacity mappings more
            obvious.

        nan_annotation : bool, optional
            Annotate the NaN color

        below_label : str, optional
            String annotation for values below the scalars range

        above_label : str, optional
            String annotation for values above the scalars range

        background_color : array, optional
            The color used for the background in RGB format.

        n_colors : int, optional
            The maximum number of color displayed in the scalar bar.

        fill : bool
            Draw a filled box behind the scalar bar with the ``background_color``

        Notes
        -----
        Setting title_font_size, or label_font_size disables automatic font
        sizing for both the title and label.

        """
        if interactive is None:
            interactive = rcParams['interactive']
        if font_family is None:
            font_family = rcParams['font']['family']
        if label_font_size is None:
            label_font_size = rcParams['font']['label_size']
        if title_font_size is None:
            title_font_size = rcParams['font']['title_size']
        if color is None:
            color = rcParams['font']['color']
        if fmt is None:
            fmt = rcParams['font']['fmt']
        if vertical is None:
            if rcParams['colorbar_orientation'].lower() == 'vertical':
                vertical = True
        # Automatically choose size if not specified
        if width is None:
            if vertical:
                width = rcParams['colorbar_vertical']['width']
            else:
                width = rcParams['colorbar_horizontal']['width']
        if height is None:
            if vertical:
                height = rcParams['colorbar_vertical']['height']
            else:
                height = rcParams['colorbar_horizontal']['height']

        # check if maper exists
        if mapper is None:
            if not hasattr(self, 'mapper') or self.mapper is None:
                raise AttributeError('Mapper does not exist.  '
                                     'Add a mesh with scalars first.')
            mapper = self.mapper

        if title:
            # Check that this data hasn't already been plotted
            if title in list(self._scalar_bar_ranges.keys()):
                clim = list(self._scalar_bar_ranges[title])
                newrng = mapper.scalar_range
                oldmappers = self._scalar_bar_mappers[title]
                # get max for range and reset everything
                if newrng[0] < clim[0]:
                    clim[0] = newrng[0]
                if newrng[1] > clim[1]:
                    clim[1] = newrng[1]
                for mh in oldmappers:
                    mh.scalar_range = clim[0], clim[1]
                mapper.scalar_range = clim[0], clim[1]
                self._scalar_bar_mappers[title].append(mapper)
                self._scalar_bar_ranges[title] = clim
                # Color bar already present and ready to be used so returning
                return

        # Automatically choose location if not specified
        if position_x is None or position_y is None:
            try:
                slot = min(self._scalar_bar_slots)
                self._scalar_bar_slots.remove(slot)
                self._scalar_bar_slot_lookup[title] = slot
            except:
                raise RuntimeError('Maximum number of color bars reached.')
            if position_x is None:
                if vertical:
                    position_x = rcParams['colorbar_vertical']['position_x']
                    position_x -= slot * (width + 0.2 * width)
                else:
                    position_x = rcParams['colorbar_horizontal']['position_x']

            if position_y is None:
                if vertical:
                    position_y = rcParams['colorbar_vertical']['position_y']
                else:
                    position_y = rcParams['colorbar_horizontal']['position_y']
                    position_y += slot * height
        # Adjust to make sure on the screen
        if position_x + width > 1:
            position_x -= width
        if position_y + height > 1:
            position_y -= height

        # parse color
        color = parse_color(color)

        # Create scalar bar
        self.scalar_bar = vtk.vtkScalarBarActor()
        if background_color is not None:
            background_color = parse_color(background_color, opacity=1.0)
            background_color = np.array(background_color) * 255
            self.scalar_bar.GetBackgroundProperty().SetColor(background_color[0:3])

            if fill:
                self.scalar_bar.DrawBackgroundOn()

            lut = vtk.vtkLookupTable()
            lut.DeepCopy(mapper.lookup_table)
            ctable = vtk_to_numpy(lut.GetTable())
            alphas = ctable[:, -1][:, np.newaxis] / 255.
            use_table = ctable.copy()
            use_table[:, -1] = 255.
            ctable = (use_table * alphas) + background_color * (1 - alphas)
            lut.SetTable(numpy_to_vtk(ctable, array_type=vtk.VTK_UNSIGNED_CHAR))
        else:
            lut = mapper.lookup_table
        self.scalar_bar.SetLookupTable(lut)
        if n_colors is not None:
            self.scalar_bar.SetMaximumNumberOfColors(n_colors)

        if n_labels < 1:
            self.scalar_bar.DrawTickLabelsOff()
        else:
            self.scalar_bar.DrawTickLabelsOn()
            self.scalar_bar.SetNumberOfLabels(n_labels)

        if nan_annotation:
            self.scalar_bar.DrawNanAnnotationOn()

        if above_label:
            self.scalar_bar.DrawAboveRangeSwatchOn()
            self.scalar_bar.SetAboveRangeAnnotation(above_label)
        if below_label:
            self.scalar_bar.DrawBelowRangeSwatchOn()
            self.scalar_bar.SetBelowRangeAnnotation(below_label)

        # edit the size of the colorbar
        self.scalar_bar.SetHeight(height)
        self.scalar_bar.SetWidth(width)
        self.scalar_bar.SetPosition(position_x, position_y)

        if fmt is not None:
            self.scalar_bar.SetLabelFormat(fmt)

        if vertical:
            self.scalar_bar.SetOrientationToVertical()
        else:
            self.scalar_bar.SetOrientationToHorizontal()

        if label_font_size is not None or title_font_size is not None:
            self.scalar_bar.UnconstrainedFontSizeOn()
            self.scalar_bar.AnnotationTextScalingOn()

        label_text = self.scalar_bar.GetLabelTextProperty()
        anno_text = self.scalar_bar.GetAnnotationTextProperty()
        label_text.SetColor(color)
        anno_text.SetColor(color)
        label_text.SetShadow(shadow)
        anno_text.SetShadow(shadow)

        # Set font
        label_text.SetFontFamily(parse_font_family(font_family))
        anno_text.SetFontFamily(parse_font_family(font_family))
        label_text.SetItalic(italic)
        anno_text.SetItalic(italic)
        label_text.SetBold(bold)
        anno_text.SetBold(bold)
        if label_font_size:
            label_text.SetFontSize(label_font_size)
            anno_text.SetFontSize(label_font_size)

        # Set properties
        if title:
            clim = mapper.scalar_range
            self._scalar_bar_ranges[title] = clim
            self._scalar_bar_mappers[title] = [mapper]

            self.scalar_bar.SetTitle(title)
            title_text = self.scalar_bar.GetTitleTextProperty()

            title_text.SetJustificationToCentered()

            title_text.SetItalic(italic)
            title_text.SetBold(bold)
            title_text.SetShadow(shadow)
            if title_font_size:
                title_text.SetFontSize(title_font_size)

            # Set font
            title_text.SetFontFamily(parse_font_family(font_family))

            # set color
            title_text.SetColor(color)

            self._scalar_bar_actors[title] = self.scalar_bar

        if interactive is None:
            interactive = rcParams['interactive']
            if self.shape != (1, 1):
                interactive = False
        elif interactive and self.shape != (1, 1):
            raise ValueError('Interactive scalar bars disabled for multi-renderer plots')

        if interactive:
            self.scalar_widget = vtk.vtkScalarBarWidget()
            self.scalar_widget.SetScalarBarActor(self.scalar_bar)
            self.scalar_widget.SetInteractor(self.iren)
            self.scalar_widget.SetEnabled(1)
            rep = self.scalar_widget.GetRepresentation()
            # self.scalar_widget.On()
            if vertical is True or vertical is None:
                rep.SetOrientation(1)  # 0 = Horizontal, 1 = Vertical
            else:
                rep.SetOrientation(0)  # 0 = Horizontal, 1 = Vertical
            self._scalar_bar_widgets[title] = self.scalar_widget

        if use_opacity:
            self.scalar_bar.SetUseOpacity(True)

        if outline:
            self.scalar_bar.SetDrawFrame(True)
            frame_prop = self.scalar_bar.GetFrameProperty()
            frame_prop.SetColor(color)
        else:
            self.scalar_bar.SetDrawFrame(False)

        self.add_actor(self.scalar_bar, reset_camera=False, pickable=False)

        return self.scalar_bar # return the actor

    def update_scalars(self, scalars, mesh=None, render=True):
        """Update scalars of an object in the plotter.

        Parameters
        ----------
        scalars : np.ndarray
            Scalars to replace existing scalars.

        mesh : vtk.PolyData or vtk.UnstructuredGrid, optional
            Object that has already been added to the Plotter.  If
            None, uses last added mesh.

        render : bool, optional
            Forces an update to the render window.  Default True.

        """
        if mesh is None:
            mesh = self.mesh

        if isinstance(mesh, (collections.abc.Iterable, pyvista.MultiBlock)):
            # Recursive if need to update scalars on many meshes
            for m in mesh:
                self.update_scalars(scalars, mesh=m, render=False)
            if render:
                self.render()
            return

        if isinstance(scalars, str):
            # Grab scalars array if name given
            scalars = get_array(mesh, scalars)

        if scalars is None:
            if render:
                self.render()
            return

        if scalars.shape[0] == mesh.GetNumberOfPoints():
            data = mesh.GetPointData()
        elif scalars.shape[0] == mesh.GetNumberOfCells():
            data = mesh.GetCellData()
        else:
            raise_not_matching(scalars, mesh)

        vtk_scalars = data.GetScalars()
        if vtk_scalars is None:
            raise ValueError('No active scalars')
        s = convert_array(vtk_scalars)
        s[:] = scalars
        data.Modified()
        try:
            # Why are the points updated here? Not all datasets have points
            # and only the scalars array is modified by this function...
            mesh.GetPoints().Modified()
        except:
            pass

        if render:
            self.render()

    def update_coordinates(self, points, mesh=None, render=True):
        """Update the points of an object in the plotter.

        Parameters
        ----------
        points : np.ndarray
            Points to replace existing points.

        mesh : vtk.PolyData or vtk.UnstructuredGrid, optional
            Object that has already been added to the Plotter.  If
            None, uses last added mesh.

        render : bool, optional
            Forces an update to the render window.  Default True.

        """
        if mesh is None:
            mesh = self.mesh

        mesh.points = points

        if render:
            self.render()

    def _clear_ren_win(self):
        """Clear the render window."""
        if hasattr(self, 'ren_win'):
            self.ren_win.Finalize()
            del self.ren_win

    def close(self):
        """Close the render window."""
        # must close out widgets first
        super().close()
        # Renderer has an axes widget, so close it
        for renderer in self.renderers:
            renderer.close()
        self._shadow_renderer.close()

        # Turn off the lights
        for renderer in self.renderers:
            renderer.RemoveAllLights()
        self.lighting = None

        # Clear the scalar bar
        self.scalar_bar = None

        # Grab screenshots of last render
        if self._store_image:
            self.last_image = self.screenshot(None, return_img=True)
            self.last_image_depth = self.get_image_depth()

        if hasattr(self, 'scalar_widget'):
            del self.scalar_widget

        # reset scalar bar stuff
        self.clear()

        self._clear_ren_win()

        self._style_class = None

        # self.iren.RemoveAllObservers()
        if hasattr(self, 'iren'):
            for obs in self._observers.values():
                self.iren.RemoveObservers(obs)
            del self._observers
            self.iren.TerminateApp()
            del self.iren

        if hasattr(self, 'textActor'):
            del self.textActor

        # end movie
        if hasattr(self, 'mwriter'):
            try:
                self.mwriter.close()
            except BaseException:
                pass

        # this helps managing closed plotters
        self._closed = True


    def deep_clean(self):
        """Clean the plotter of the memory."""
        for renderer in self.renderers:
            renderer.deep_clean()
        self._shadow_renderer.deep_clean()
        for renderer in self._background_renderers:
            if renderer is not None:
                renderer.deep_clean()
        # Do not remove the renderers on the clean
        if getattr(self, 'mesh', None) is not None:
            self.mesh.point_arrays = None
            self.mesh.cell_arrays = None
        self.mesh = None
        if getattr(self, 'mapper', None) is not None:
            self.mapper.lookup_table = None
        self.mapper = None
        self.volume = None
        self.textactor = None

    def add_text(self, text, position='upper_left', font_size=18, color=None,
                 font=None, shadow=False, name=None, viewport=False):
        """Add text to plot object in the top left corner by default.

        Parameters
        ----------
        text : str
            The text to add the rendering

        position : str, tuple(float)
            Position to place the bottom left corner of the text box.
            If tuple is used, the position of the text uses the pixel
            coordinate system (default). In this case,
            it returns a more general `vtkOpenGLTextActor`.
            If string name is used, it returns a `vtkCornerAnnotation`
            object normally used for fixed labels (like title or xlabel).
            Default is to find the top left corner of the rendering window
            and place text box up there. Available position: ``'lower_left'``,
            ``'lower_right'``, ``'upper_left'``, ``'upper_right'``,
            ``'lower_edge'``, ``'upper_edge'``, ``'right_edge'``, and
            ``'left_edge'``

        font : string, optional
            Font name may be courier, times, or arial

        shadow : bool, optional
            Adds a black shadow to the text.  Defaults to False

        name : str, optional
            The name for the added actor so that it can be easily updated.
            If an actor of this name already exists in the rendering window, it
            will be replaced by the new actor.

        viewport: bool
            If True and position is a tuple of float, uses
            the normalized viewport coordinate system (values between 0.0
            and 1.0 and support for HiDPI).

        Return
        ------
        textActor : vtk.vtkTextActor
            Text actor added to plot

        """
        if font is None:
            font = rcParams['font']['family']
        if font_size is None:
            font_size = rcParams['font']['size']
        if color is None:
            color = rcParams['font']['color']
        if position is None:
            # Set the position of the text to the top left corner
            window_size = self.window_size
            x = (window_size[0] * 0.02) / self.shape[0]
            y = (window_size[1] * 0.85) / self.shape[0]
            position = [x, y]

        corner_mappings = {
            'lower_left': vtk.vtkCornerAnnotation.LowerLeft,
            'lower_right': vtk.vtkCornerAnnotation.LowerRight,
            'upper_left': vtk.vtkCornerAnnotation.UpperLeft,
            'upper_right': vtk.vtkCornerAnnotation.UpperRight,
            'lower_edge': vtk.vtkCornerAnnotation.LowerEdge,
            'upper_edge': vtk.vtkCornerAnnotation.UpperEdge,
            'left_edge': vtk.vtkCornerAnnotation.LeftEdge,
            'right_edge': vtk.vtkCornerAnnotation.RightEdge,

        }
        corner_mappings['ll'] = corner_mappings['lower_left']
        corner_mappings['lr'] = corner_mappings['lower_right']
        corner_mappings['ul'] = corner_mappings['upper_left']
        corner_mappings['ur'] = corner_mappings['upper_right']
        corner_mappings['top'] = corner_mappings['upper_edge']
        corner_mappings['bottom'] = corner_mappings['lower_edge']
        corner_mappings['right'] = corner_mappings['right_edge']
        corner_mappings['r'] = corner_mappings['right_edge']
        corner_mappings['left'] = corner_mappings['left_edge']
        corner_mappings['l'] = corner_mappings['left_edge']

        if isinstance(position, (int, str, bool)):
            if isinstance(position, str):
                position = corner_mappings[position]
            elif position is True:
                position = corner_mappings['upper_left']
            self.textActor = vtk.vtkCornerAnnotation()
            # This is how you set the font size with this actor
            self.textActor.SetLinearFontScaleFactor(font_size // 2)
            self.textActor.SetText(position, text)
        else:
            self.textActor = vtk.vtkTextActor()
            self.textActor.SetInput(text)
            self.textActor.SetPosition(position)
            if viewport:
                self.textActor.GetActualPositionCoordinate().SetCoordinateSystemToNormalizedViewport()
                self.textActor.GetActualPosition2Coordinate().SetCoordinateSystemToNormalizedViewport()
            self.textActor.GetTextProperty().SetFontSize(int(font_size * 2))

        self.textActor.GetTextProperty().SetColor(parse_color(color))
        self.textActor.GetTextProperty().SetFontFamily(FONT_KEYS[font])
        self.textActor.GetTextProperty().SetShadow(shadow)

        self.add_actor(self.textActor, reset_camera=False, name=name, pickable=False)
        return self.textActor

    def open_movie(self, filename, framerate=24):
        """Establish a connection to the ffmpeg writer.

        Parameters
        ----------
        filename : str
            Filename of the movie to open.  Filename should end in mp4,
            but other filetypes may be supported.  See "imagio.get_writer"

        framerate : int, optional
            Frames per second.

        """
        if isinstance(pyvista.FIGURE_PATH, str) and not os.path.isabs(filename):
            filename = os.path.join(pyvista.FIGURE_PATH, filename)
        self.mwriter = imageio.get_writer(filename, fps=framerate)

    def open_gif(self, filename):
        """Open a gif file.

        Parameters
        ----------
        filename : str
            Filename of the gif to open.  Filename must end in gif.

        """
        if filename[-3:] != 'gif':
            raise ValueError('Unsupported filetype.  Must end in .gif')
        if isinstance(pyvista.FIGURE_PATH, str) and not os.path.isabs(filename):
            filename = os.path.join(pyvista.FIGURE_PATH, filename)
        self._gif_filename = os.path.abspath(filename)
        self.mwriter = imageio.get_writer(filename, mode='I')

    def write_frame(self):
        """Write a single frame to the movie file."""
        if not hasattr(self, 'mwriter'):
            raise RuntimeError('This plotter has not opened a movie or GIF file.')
        self.mwriter.append_data(self.image)

    def _run_image_filter(self, ifilter):
        # Update filter and grab pixels
        ifilter.Modified()
        ifilter.Update()
        image = pyvista.wrap(ifilter.GetOutput())
        img_size = image.dimensions
        img_array = pyvista.utilities.point_array(image, 'ImageScalars')

        # Reshape and write
        tgt_size = (img_size[1], img_size[0], -1)
        return img_array.reshape(tgt_size)[::-1]

    def get_image_depth(self,
                        fill_value=np.nan,
                        reset_camera_clipping_range=True):
        """Return a depth image representing current render window.

        Parameters
        ----------
        fill_value : float
            Fill value for points in image that don't include objects in scene.
            To not use a fill value, pass ``None``.

        reset_camera_clipping_range : bool
            Reset the camera clipping range to include data in view?

        Return
        ------
        image_depth : numpy.ndarray
            Image of depth values from camera orthogonal to image plane

        Notes
        -----
        Values in image_depth are negative to adhere to a
        right-handed coordinate system.

        """
        if not hasattr(self, 'ren_win') and hasattr(self, 'last_image_depth'):
            zval = self.last_image_depth.copy()
            if fill_value is not None:
                zval[self._image_depth_null] = fill_value
            return zval

        # Ensure points in view are within clipping range of renderer?
        if reset_camera_clipping_range:
            self.renderer.ResetCameraClippingRange()

        # Will segfault without this if the ren_win hasn't been shown
        self._on_first_render_request()
        self.update()

        # Get the z-buffer image
        ifilter = vtk.vtkWindowToImageFilter()
        ifilter.SetInput(self.ren_win)
        ifilter.ReadFrontBufferOff()
        ifilter.SetInputBufferTypeToZBuffer()
        zbuff = self._run_image_filter(ifilter)[:, :, 0]

        # Convert z-buffer values to depth from camera
        with warnings.catch_warnings():
            warnings.filterwarnings('ignore')
            near, far = self.camera.GetClippingRange()
            if self.camera.GetParallelProjection():
                zval = (zbuff - near) / (far - near)
            else:
                zval = 2 * near * far / ((zbuff - 0.5) * 2 * (far - near) - near - far)

            # Consider image values outside clipping range as nans
            args = np.logical_or(zval < -far, np.isclose(zval, -far))
        self._image_depth_null = args
        if fill_value is not None:
            zval[args] = fill_value

        return zval

    def add_lines(self, lines, color=(1, 1, 1), width=5, label=None, name=None):
        """Add lines to the plotting object.

        Parameters
        ----------
        lines : np.ndarray or pyvista.PolyData
            Points representing line segments.  For example, two line segments
            would be represented as:

            np.array([[0, 0, 0], [1, 0, 0], [1, 0, 0], [1, 1, 0]])

        color : string or 3 item list, optional, defaults to white
            Either a string, rgb list, or hex color string.  For example:
                color='white'
                color='w'
                color=[1, 1, 1]
                color='#FFFFFF'

        width : float, optional
            Thickness of lines

        name : str, optional
            The name for the added actor so that it can be easily updated.
            If an actor of this name already exists in the rendering window, it
            will be replaced by the new actor.

        Return
        ------
        actor : vtk.vtkActor
            Lines actor.

        """
        if not isinstance(lines, np.ndarray):
            raise TypeError('Input should be an array of point segments')

        lines = pyvista.lines_from_points(lines)

        # Create mapper and add lines
        mapper = vtk.vtkDataSetMapper()
        mapper.SetInputData(lines)

        rgb_color = parse_color(color)

        # legend label
        if label:
            if not isinstance(label, str):
                raise TypeError('Label must be a string')
            self._labels.append([lines, label, rgb_color])

        # Create actor
        actor = vtk.vtkActor()
        actor.SetMapper(mapper)
        actor.GetProperty().SetLineWidth(width)
        actor.GetProperty().EdgeVisibilityOn()
        actor.GetProperty().SetEdgeColor(rgb_color)
        actor.GetProperty().SetColor(rgb_color)
        actor.GetProperty().LightingOff()

        # Add to renderer
        self.add_actor(actor, reset_camera=False, name=name, pickable=False)
        return actor

    def remove_scalar_bar(self):
        """Remove the scalar bar."""
        if hasattr(self, 'scalar_bar'):
            self.remove_actor(self.scalar_bar, reset_camera=False)

    def add_point_labels(self, points, labels, italic=False, bold=True,
                         font_size=None, text_color=None,
                         font_family=None, shadow=False,
                         show_points=True, point_color=None, point_size=5,
                         name=None, shape_color='grey', shape='rounded_rect',
                         fill_shape=True, margin=3, shape_opacity=1.0,
                         pickable=False, render_points_as_spheres=False,
                         tolerance=0.001, reset_camera=None, always_visible=False):
        """Create a point actor with one label from list labels assigned to each point.

        Parameters
        ----------
        points : np.ndarray or pyvista.Common
            n x 3 numpy array of points or pyvista dataset with points

        labels : list or str
            List of labels.  Must be the same length as points. If a string name
            is given with a pyvista.Common input for points, then these are fetched.

        italic : bool, optional
            Italicises title and bar labels.  Default False.

        bold : bool, optional
            Bolds title and bar labels.  Default True

        font_size : float, optional
            Sets the size of the title font.  Defaults to 16.

        text_color : string or 3 item list, optional
            Color of text. Either a string, rgb list, or hex color string.

                text_color='white'
                text_color='w'
                text_color=[1, 1, 1]
                text_color='#FFFFFF'

        font_family : string, optional
            Font family.  Must be either courier, times, or arial.

        shadow : bool, optional
            Adds a black shadow to the text.  Defaults to False

        show_points : bool, optional
            Controls if points are visible.  Default True

        point_color : string or 3 item list, optional. Color of points (if visible).
            Either a string, rgb list, or hex color string.  For example:

                text_color='white'
                text_color='w'
                text_color=[1, 1, 1]
                text_color='#FFFFFF'

        point_size : float, optional
            Size of points (if visible)

        name : str, optional
            The name for the added actor so that it can be easily updated.
            If an actor of this name already exists in the rendering window, it
            will be replaced by the new actor.


        shape_color : string or 3 item list, optional. Color of points (if visible).
            Either a string, rgb list, or hex color string.  For example:

        shape : str, optional
            The string name of the shape to use. Options are ``'rect'`` or
            ``'rounded_rect'``. If you want no shape, pass ``None``

        fill_shape : bool, optional
            Fill the shape with the ``shape_color``. Outlines if ``False``.

        margin : int, optional
            The size of the margin on the label background shape. Default is 3.

        shape_opacity : float
            The opacity of the shape between zero and one.

        tolerance : float
            a tolerance to use to determine whether a point label is visible.
            A tolerance is usually required because the conversion from world
            space to display space during rendering introduces numerical
            round-off.

        reset_camera : bool, optional
            Reset the camera after adding the points to the scene.

        always_visible : bool, optional
            Skip adding the visibility filter. Default False.

        Return
        ------
        labelActor : vtk.vtkActor2D
            VTK label actor.  Can be used to change properties of the labels.

        """
        if font_family is None:
            font_family = rcParams['font']['family']
        if font_size is None:
            font_size = rcParams['font']['size']
        if point_color is None:
            point_color = rcParams['color']
        if text_color is None:
            text_color = rcParams['font']['color']

        if isinstance(points, (list, tuple)):
            points = np.array(points)

        if isinstance(points, np.ndarray):
            vtkpoints = pyvista.PolyData(points) # Cast to poly data
        elif is_pyvista_dataset(points):
            vtkpoints = pyvista.PolyData(points.points)
            if isinstance(labels, str):
                labels = points.point_arrays[labels].astype(str)
        else:
            raise TypeError(f'Points type not usable: {type(points)}')

        if len(vtkpoints.points) != len(labels):
            raise ValueError('There must be one label for each point')

        if name is None:
            name = f'{type(vtkpoints).__name__}({vtkpoints.memory_address})'

        vtklabels = vtk.vtkStringArray()
        vtklabels.SetName('labels')
        for item in labels:
            vtklabels.InsertNextValue(str(item))
        vtkpoints.GetPointData().AddArray(vtklabels)

        # Create hierarchy
        hier = vtk.vtkPointSetToLabelHierarchy()
        hier.SetLabelArrayName('labels')

        if always_visible:
            hier.SetInputData(vtkpoints)
        else:
            # Only show visible points
            vis_points = vtk.vtkSelectVisiblePoints()
            vis_points.SetInputData(vtkpoints)
            vis_points.SetRenderer(self.renderer)
            vis_points.SetTolerance(tolerance)

            hier.SetInputConnection(vis_points.GetOutputPort())

        # create label mapper
        labelMapper = vtk.vtkLabelPlacementMapper()
        labelMapper.SetInputConnection(hier.GetOutputPort())
        if not isinstance(shape, str):
            labelMapper.SetShapeToNone()
        elif shape.lower() in 'rect':
            labelMapper.SetShapeToRect()
        elif shape.lower() in 'rounded_rect':
            labelMapper.SetShapeToRoundedRect()
        else:
            raise ValueError(f'Shape ({shape}) not understood')
        if fill_shape:
            labelMapper.SetStyleToFilled()
        else:
            labelMapper.SetStyleToOutline()
        labelMapper.SetBackgroundColor(parse_color(shape_color))
        labelMapper.SetBackgroundOpacity(shape_opacity)
        labelMapper.SetMargin(margin)

        textprop = hier.GetTextProperty()
        textprop.SetItalic(italic)
        textprop.SetBold(bold)
        textprop.SetFontSize(font_size)
        textprop.SetFontFamily(parse_font_family(font_family))
        textprop.SetColor(parse_color(text_color))
        textprop.SetShadow(shadow)

        self.remove_actor(f'{name}-points', reset_camera=False)
        self.remove_actor(f'{name}-labels', reset_camera=False)

        # add points
        if show_points:
            style = 'points'
        else:
            style = 'surface'
        self.add_mesh(vtkpoints, style=style, color=point_color,
                      point_size=point_size, name=f'{name}-points',
                      pickable=pickable,
                      render_points_as_spheres=render_points_as_spheres,
                      reset_camera=reset_camera)

        labelActor = vtk.vtkActor2D()
        labelActor.SetMapper(labelMapper)
        self.add_actor(labelActor, reset_camera=False,
                       name=f'{name}-labels', pickable=False)

        return labelActor

    def add_point_scalar_labels(self, points, labels, fmt=None, preamble='', **kwargs):
        """Label the points from a dataset with the values of their scalars.

        Wrapper for :func:`pyvista.BasePlotter.add_point_labels`.

        Parameters
        ----------
        points : np.ndarray or pyvista.Common
            n x 3 numpy array of points or pyvista dataset with points

        labels : str
            String name of the point data array to use.

        fmt : str
            String formatter used to format numerical data

        """
        if not is_pyvista_dataset(points):
            raise TypeError(f'input points must be a pyvista dataset, not: {type(points)}')
        if not isinstance(labels, str):
            raise TypeError('labels must be a string name of the scalars array to use')
        if fmt is None:
            fmt = rcParams['font']['fmt']
        if fmt is None:
            fmt = '%.6e'
        scalars = points.point_arrays[labels]
        phrase = f'{preamble} %.3e'
        labels = [phrase % val for val in scalars]
        return self.add_point_labels(points, labels, **kwargs)

    def add_points(self, points, **kwargs):
        """Add points to a mesh."""
        kwargs['style'] = 'points'
        return self.add_mesh(points, **kwargs)

    def add_arrows(self, cent, direction, mag=1, **kwargs):
        """Add arrows to plotting object."""
        direction = direction.copy()
        if cent.ndim != 2:
            cent = cent.reshape((-1, 3))

        if direction.ndim != 2:
            direction = direction.reshape((-1, 3))

        direction[:,0] *= mag
        direction[:,1] *= mag
        direction[:,2] *= mag

        pdata = pyvista.vector_poly_data(cent, direction)
        # Create arrow object
        arrow = vtk.vtkArrowSource()
        arrow.Update()
        glyph3D = vtk.vtkGlyph3D()
        glyph3D.SetSourceData(arrow.GetOutput())
        glyph3D.SetInputData(pdata)
        glyph3D.SetVectorModeToUseVector()
        glyph3D.Update()

        arrows = wrap(glyph3D.GetOutput())

        return self.add_mesh(arrows, **kwargs)

    @staticmethod
    def _save_image(image, filename, return_img=None):
        """Save a NumPy image array.

        This is an internal helper.

        """
        if not image.size:
            raise ValueError('Empty image. Have you run plot() first?')
        # write screenshot to file
        if isinstance(filename, (str, pathlib.Path)):
            from PIL import Image
            filename = pathlib.Path(filename)
            if isinstance(pyvista.FIGURE_PATH, str) and not filename.is_absolute():
                filename = pathlib.Path(os.path.join(pyvista.FIGURE_PATH, filename))
            if not filename.suffix:
                filename = filename.with_suffix('.png')
            elif filename.suffix not in SUPPORTED_FORMATS:
                raise ValueError(f'Unsupported extension {filename.suffix}\n' +
                                 f'Must be one of the following: {SUPPORTED_FORMATS}')
            image_path = os.path.abspath(os.path.expanduser(str(filename)))
            Image.fromarray(image).save(image_path)
            if not return_img:
                return image
        return image

    def save_graphic(self, filename, title='PyVista Export', raster=True, painter=True):
        """Save a screenshot of the rendering window as a graphic file.

        The supported formats are: '.svg', '.eps', '.ps', '.pdf', '.tex'

        """
        if not hasattr(self, 'ren_win'):
            raise AttributeError('This plotter is closed and unable to save a screenshot.')
        if isinstance(pyvista.FIGURE_PATH, str) and not os.path.isabs(filename):
            filename = os.path.join(pyvista.FIGURE_PATH, filename)
        filename = os.path.abspath(os.path.expanduser(filename))
        extension = pyvista.fileio.get_ext(filename)
        valid = ['.svg', '.eps', '.ps', '.pdf', '.tex']
        if extension not in valid:
<<<<<<< HEAD
            raise ValueError('Extension ({}) is an invalid choice. Valid options include: {}'.format(extension, ', '.join(valid)))

        # Will segfault without this if the ren_win hasn't been shown
        self._on_first_render_request()
        self.update()

=======
            raise ValueError(f"Extension ({extension}) is an invalid choice. Valid options include: {', '.join(valid)}")
>>>>>>> 24429a3e
        writer = vtk.vtkGL2PSExporter()
        modes = {
            '.svg': writer.SetFileFormatToSVG,
            '.eps': writer.SetFileFormatToEPS,
            '.ps': writer.SetFileFormatToPS,
            '.pdf': writer.SetFileFormatToPDF,
            '.tex': writer.SetFileFormatToTeX,
        }
        writer.CompressOff()
        writer.SetFilePrefix(filename.replace(extension, ''))
        writer.SetInput(self.ren_win)
        modes[extension]()
        writer.SetTitle(title)
        writer.SetWrite3DPropsAsRasterImage(raster)
        if painter:
            writer.UsePainterSettings()
        writer.Update()
        return

    def screenshot(self, filename=None, transparent_background=None,
                   return_img=None, window_size=None):
        """Take screenshot at current camera position.

        Parameters
        ----------
        filename : str, optional
            Location to write image to.  If None, no image is written.

        transparent_background : bool, optional
            Makes the background transparent.  Default False.

        return_img : bool, optional
            If a string filename is given and this is true, a NumPy array of
            the image will be returned.

        Return
        ------
        img :  numpy.ndarray
            Array containing pixel RGB and alpha.  Sized:
            [Window height x Window width x 3] for transparent_background=False
            [Window height x Window width x 4] for transparent_background=True

        Examples
        --------
        >>> import pyvista
        >>> sphere = pyvista.Sphere()
        >>> plotter = pyvista.Plotter(off_screen=True)
        >>> actor = plotter.add_mesh(sphere)
        >>> plotter.screenshot('screenshot.png') # doctest:+SKIP

        """
        if window_size is not None:
            self.window_size = window_size

        # configure image filter
        if transparent_background is None:
            transparent_background = rcParams['transparent_background']
        self.image_transparent_background = transparent_background

        # This if statement allows you to save screenshots of closed plotters
        # This is needed for the sphinx-gallery work
        if not hasattr(self, 'ren_win'):
            # If plotter has been closed...
            # check if last_image exists
            if hasattr(self, 'last_image'):
                # Save last image
                return self._save_image(self.last_image, filename, return_img)
            # Plotter hasn't been rendered or was improperly closed
            raise AttributeError('This plotter is closed and unable to save a screenshot.')

        if self._first_time and not self.off_screen:
            raise RuntimeError("Nothing to screenshot - call .show first or "
                               "use the off_screen argument")
        self.render()

        # debug: this needs to be called twice for some reason,
        img = self.image
        img = self.image

        return self._save_image(img, filename, return_img)

    def add_legend(self, labels=None, bcolor=(0.5, 0.5, 0.5), border=False,
                   size=None, name=None):
        """Add a legend to render window.

        Entries must be a list containing one string and color entry for each
        item.

        Parameters
        ----------
        labels : list, optional
            When set to None, uses existing labels as specified by

            - add_mesh
            - add_lines
            - add_points

            List containing one entry for each item to be added to the
            legend.  Each entry must contain two strings, [label,
            color], where label is the name of the item to add, and
            color is the color of the label to add.

        bcolor : list or string, optional
            Background color, either a three item 0 to 1 RGB color
            list, or a matplotlib color string (e.g. 'w' or 'white'
            for a white color).  If None, legend background is
            disabled.

        border : bool, optional
            Controls if there will be a border around the legend.
            Default False.

        size : list, optional
            Two float list, each float between 0 and 1.  For example
            [0.1, 0.1] would make the legend 10% the size of the
            entire figure window.

        name : str, optional
            The name for the added actor so that it can be easily updated.
            If an actor of this name already exists in the rendering window, it
            will be replaced by the new actor.

        Return
        ------
        legend : vtk.vtkLegendBoxActor
            Actor for the legend.

        Examples
        --------
        >>> import pyvista
        >>> from pyvista import examples
        >>> mesh = examples.load_hexbeam()
        >>> othermesh = examples.load_uniform()
        >>> plotter = pyvista.Plotter()
        >>> _ = plotter.add_mesh(mesh, label='My Mesh')
        >>> _ = plotter.add_mesh(othermesh, 'k', label='My Other Mesh')
        >>> _ = plotter.add_legend()
        >>> plotter.show() # doctest:+SKIP

        Alternative manual example

        >>> import pyvista
        >>> from pyvista import examples
        >>> mesh = examples.load_hexbeam()
        >>> othermesh = examples.load_uniform()
        >>> legend_entries = []
        >>> legend_entries.append(['My Mesh', 'w'])
        >>> legend_entries.append(['My Other Mesh', 'k'])
        >>> plotter = pyvista.Plotter()
        >>> _ = plotter.add_mesh(mesh)
        >>> _ = plotter.add_mesh(othermesh, 'k')
        >>> _ = plotter.add_legend(legend_entries)
        >>> plotter.show() # doctest:+SKIP

        """
        self.legend = vtk.vtkLegendBoxActor()

        if labels is None:
            # use existing labels
            if not self._labels:
                raise ValueError('No labels input.\n\n'
                                 'Add labels to individual items when adding them to'
                                 'the plotting object with the "label=" parameter.  '
                                 'or enter them as the "labels" parameter.')

            self.legend.SetNumberOfEntries(len(self._labels))
            for i, (vtk_object, text, color) in enumerate(self._labels):
                self.legend.SetEntry(i, vtk_object, text, parse_color(color))

        else:
            self.legend.SetNumberOfEntries(len(labels))
            legendface = pyvista.single_triangle()
            for i, (text, color) in enumerate(labels):
                self.legend.SetEntry(i, legendface, text, parse_color(color))

        if size:
            self.legend.SetPosition2(size[0], size[1])

        if bcolor is None:
            self.legend.UseBackgroundOff()
        else:
            self.legend.UseBackgroundOn()
            self.legend.SetBackgroundColor(bcolor)

        if border:
            self.legend.BorderOn()
        else:
            self.legend.BorderOff()

        # Add to renderer
        self.add_actor(self.legend, reset_camera=False, name=name, pickable=False)
        return self.legend

    def set_background(self, color, top=None, all_renderers=True):
        """Set the background color.

        Parameters
        ----------
        color : string or 3 item list, optional, defaults to white
            Either a string, rgb list, or hex color string.  For example:
                color='white'
                color='w'
                color=[1, 1, 1]
                color='#FFFFFF'

        top : string or 3 item list, optional, defaults to None
            If given, this will enable a gradient background where the
            ``color`` argument is at the bottom and the color given in ``top``
            will be the color at the top of the renderer.

        all_renderers : bool
            If True, applies to all renderers in subplots. If False, then
            only applies to the active renderer.

        """
        if all_renderers:
            for renderer in self.renderers:
                renderer.set_background(color, top=top)
            self._shadow_renderer.set_background(color)
        else:
            self.renderer.set_background(color, top=top)

    def remove_legend(self):
        """Remove the legend actor."""
        if hasattr(self, 'legend'):
            self.remove_actor(self.legend, reset_camera=False)
            self.render()

    def generate_orbital_path(self, factor=3., n_points=20, viewup=None, shift=0.0):
        """Generate an orbital path around the data scene.

        Parameters
        ----------
        factor : float
            A scaling factor when biulding the orbital extent

        n_points : int
            number of points on the orbital path

        viewup : list(float)
            the normal to the orbital plane

        shift : float, optional
            shift the plane up/down from the center of the scene by this amount

        """
        if viewup is None:
            viewup = rcParams['camera']['viewup']
        center = np.array(self.center)
        bnds = np.array(self.bounds)
        radius = (bnds[1] - bnds[0]) * factor
        y = (bnds[3] - bnds[2]) * factor
        if y > radius:
            radius = y
        center += np.array(viewup) * shift
        return pyvista.Polygon(center=center, radius=radius, normal=viewup, n_sides=n_points)

    def fly_to(self, point):
        """Move the current camera's focal point to a position point.

        The movement is animated over the number of frames specified in
        NumberOfFlyFrames. The LOD desired frame rate is used.

        """
        return self.iren.FlyTo(self.renderer, *point)

    def orbit_on_path(self, path=None, focus=None, step=0.5, viewup=None,
                      write_frames=False, threaded=False):
        """Orbit on the given path focusing on the focus point.

        Parameters
        ----------
        path : pyvista.PolyData
            Path of orbital points. The order in the points is the order of
            travel

        focus : list(float) of length 3, optional
            The point of focus the camera.

        step : float, optional
            The timestep between flying to each camera position

        viewup : list(float)
            the normal to the orbital plane

        write_frames : bool
            Assume a file is open and write a frame on each camera view during
            the orbit.

        threaded : bool, optional
            Run this as a background thread.  Generally used within a
            GUI (i.e. PyQt).

        """
        if focus is None:
            focus = self.center
        if viewup is None:
            viewup = rcParams['camera']['viewup']
        if path is None:
            path = self.generate_orbital_path(viewup=viewup)
        if not is_pyvista_dataset(path):
            path = pyvista.PolyData(path)
        points = path.points

        # Make sure the whole scene is visible
        self.camera.SetThickness(path.length)

        def orbit():
            """Define the internal thread for running the orbit."""
            for point in points:
                self.set_position(point)
                self.set_focus(focus)
                self.set_viewup(viewup)
                self.renderer.ResetCameraClippingRange()
                self.render()
                time.sleep(step)
                if write_frames:
                    self.write_frame()

        if threaded:
            thread = Thread(target=orbit)
            thread.start()
        else:
            orbit()

        return

    def export_vtkjs(self, filename, compress_arrays=False):
        """Export the current rendering scene as a VTKjs scene.

        It can be used for rendering in a web browser.

        """
        if not hasattr(self, 'ren_win'):
            raise RuntimeError('Export must be called before showing/closing the scene.')
        if isinstance(pyvista.FIGURE_PATH, str) and not os.path.isabs(filename):
            filename = os.path.join(pyvista.FIGURE_PATH, filename)
        else:
            filename = os.path.abspath(os.path.expanduser(filename))
        return export_plotter_vtkjs(self, filename, compress_arrays=compress_arrays)

    def export_obj(self, filename):
        """Export scene to OBJ format."""
        if not hasattr(self, "ren_win"):
            raise RuntimeError("This plotter must still have a render window open.")
        if isinstance(pyvista.FIGURE_PATH, str) and not os.path.isabs(filename):
            filename = os.path.join(pyvista.FIGURE_PATH, filename)
        else:
            filename = os.path.abspath(os.path.expanduser(filename))
        exporter = vtk.vtkOBJExporter()
        exporter.SetFilePrefix(filename)
        exporter.SetRenderWindow(self.ren_win)
        return exporter.Write()

    def __del__(self):
        """Delete the plotter."""
        if not self._closed:
            self.close()
        self.deep_clean()
        del self.renderers
        del self._shadow_renderer

    def add_background_image(self, image_path, scale=1, auto_resize=True,
                             as_global=True):
        """Add a background image to a plot.

        Parameters
        ----------
        image_path : str
            Path to an image file.

        scale : float, optional
            Scale the image larger or smaller relative to the size of
            the window.  For example, a scale size of 2 will make the
            largest dimension of the image twice as large as the
            largest dimension of the render window.  Defaults to 1.

        auto_resize : bool, optional
            Resize the background when the render window changes size.

        as_global : bool, optional
            When multiple render windows are present, setting
            ``as_global=False`` will cause the background to only
            appear in one window.

        Examples
        --------
        >>> import pyvista
        >>> from pyvista import examples
        >>> plotter = pyvista.Plotter()
        >>> actor = plotter.add_mesh(pyvista.Sphere())
        >>> plotter.add_background_image(examples.mapfile)
        >>> plotter.show() # doctest:+SKIP

        """
        # verify no render exists
        if self._background_renderers[self._active_renderer_index] is not None:
            raise RuntimeError('A background image already exists.  '
                               'Remove it with remove_background_image '
                               'before adding one')

        # Need to change the number of layers to support an additional
        # background layer
        self.ren_win.SetNumberOfLayers(3)
        if as_global:
            for renderer in self.renderers:
                renderer.SetLayer(2)
            view_port = None
        else:
            self.renderer.SetLayer(2)
            view_port = self.renderer.GetViewport()

        renderer = BackgroundRenderer(self, image_path, scale, view_port)
        renderer.SetLayer(1)
        self.ren_win.AddRenderer(renderer)
        self._background_renderers[self._active_renderer_index] = renderer

        # setup autoscaling of the image
        if auto_resize:  # pragma: no cover
            self._add_observer('ModifiedEvent', renderer.resize)

    def remove_background_image(self):
        """Remove the background image from the current subplot."""
        renderer = self._background_renderers[self._active_renderer_index]
        if renderer is None:
            raise RuntimeError('No background image to remove at this subplot')
        renderer.deep_clean()
        self._background_renderers[self._active_renderer_index] = None

    def reset_camera_clipping_range(self):
        """Reset camera clipping planes."""
        self.renderer.ResetCameraClippingRange()

    def _on_first_render_request(self, cpos=None):
        """Once an image or render is officially requested, run this routine.

        For example on the show call or any screenshot producing code.
        """
        # reset unless camera for the first render unless camera is set
        if self._first_time:  # and not self.camera_set:
            for renderer in self.renderers:
                if not renderer.camera_set and cpos is None:
                    renderer.camera_position = renderer.get_default_cam_pos()
                    renderer.ResetCamera()
                elif cpos is not None:
                    renderer.camera_position = cpos
            self._first_time = False


class Plotter(BasePlotter):
    """Plotting object to display vtk meshes or numpy arrays.

    Example
    -------
    >>> import pyvista
    >>> from pyvista import examples
    >>> mesh = examples.load_hexbeam()
    >>> another_mesh = examples.load_uniform()
    >>> plotter = pyvista.Plotter()
    >>> _ = plotter.add_mesh(mesh, color='red')
    >>> _ = plotter.add_mesh(another_mesh, color='blue')
    >>> plotter.show() # doctest:+SKIP

    Parameters
    ----------
    off_screen : bool, optional
        Renders off screen when True.  Useful for automated screenshots.

    notebook : bool, optional
        When True, the resulting plot is placed inline a jupyter notebook.
        Assumes a jupyter console is active.  Automatically enables off_screen.

    shape : list or tuple, optional
        Number of sub-render windows inside of the main window.
        Specify two across with ``shape=(2, 1)`` and a two by two grid
        with ``shape=(2, 2)``.  By default there is only one render window.
        Can also accept a string descriptor as shape. E.g.:

            * ``shape="3|1"`` means 3 plots on the left and 1 on the right,
            * ``shape="4/2"`` means 4 plots on top and 2 at the bottom.

    border : bool, optional
        Draw a border around each render window.  Default False.

    border_color : string or 3 item list, optional, defaults to white
        Either a string, rgb list, or hex color string.  For example:

            * ``color='white'``
            * ``color='w'``
            * ``color=[1, 1, 1]``
            * ``color='#FFFFFF'``

    window_size : list, optional
        Window size in pixels.  Defaults to [1024, 768]

    multi_samples : int
        The number of multi-samples used to mitigate aliasing. 4 is a good
        default but 8 will have better results with a potential impact on
        performance.

    line_smoothing : bool
        If True, enable line smothing

    point_smoothing : bool
        If True, enable point smothing

    polygon_smoothing : bool
        If True, enable polygon smothing

    """

    last_update_time = 0.0
    right_timer_id = -1

    def __init__(self, off_screen=None, notebook=None, shape=(1, 1),
                 groups=None, row_weights=None, col_weights=None,
                 border=None, border_color='k', border_width=2.0,
                 window_size=None, multi_samples=None, line_smoothing=False,
                 point_smoothing=False, polygon_smoothing=False,
                 splitting_position=None, title=None):
        """Initialize a vtk plotting object."""
        super().__init__(shape=shape, border=border,
                         border_color=border_color,
                         border_width=border_width,
                         groups=groups, row_weights=row_weights,
                         col_weights=col_weights,
                         splitting_position=splitting_position,
                         title=title)

        log.debug('Plotter init start')

        def on_timer(iren, event_id):
            """Exit application if interactive renderer stops."""
            if event_id == 'TimerEvent':
                self.iren.TerminateApp()

        if off_screen is None:
            off_screen = pyvista.OFF_SCREEN

        if notebook is None:
            notebook = scooby.in_ipykernel()

        self.notebook = notebook
        if self.notebook:
            off_screen = True
        self.off_screen = off_screen

        if window_size is None:
            window_size = rcParams['window_size']
        self.__prior_window_size = window_size

        if multi_samples is None:
            multi_samples = rcParams['multi_samples']

        # initialize render window
        self.ren_win = vtk.vtkRenderWindow()
        self.ren_win.SetMultiSamples(multi_samples)
        self.ren_win.SetBorders(True)
        if line_smoothing:
            self.ren_win.LineSmoothingOn()
        if point_smoothing:
            self.ren_win.PointSmoothingOn()
        if polygon_smoothing:
            self.ren_win.PolygonSmoothingOn()

        for renderer in self.renderers:
            self.ren_win.AddRenderer(renderer)

        # Add the shadow renderer to allow us to capture interactions within
        # a given viewport
        # https://vtk.org/pipermail/vtkusers/2018-June/102030.html
        number_or_layers = self.ren_win.GetNumberOfLayers()
        current_layer = self.renderer.GetLayer()
        self.ren_win.SetNumberOfLayers(number_or_layers + 1)
        self.ren_win.AddRenderer(self._shadow_renderer)
        self._shadow_renderer.SetLayer(current_layer + 1)
        self._shadow_renderer.SetInteractive(False)  # never needs to capture

        if self.off_screen:
            self.ren_win.SetOffScreenRendering(1)

        # Add ren win and interactor no matter what - necessary for ipyvtk_simple
        self.iren = vtk.vtkRenderWindowInteractor()
        self.iren.LightFollowCameraOff()
        self.iren.SetDesiredUpdateRate(30.0)
        self.iren.SetRenderWindow(self.ren_win)
        self.enable_trackball_style()  # internally calls update_style()
        self._observers = {}  # Map of events to observers of self.iren
        self._add_observer("KeyPressEvent", self.key_press_event)
        self.update_style()

        # Set background
        self.set_background(rcParams['background'])

        # Set window size
        self.window_size = window_size

        # add timer event if interactive render exists
        self._add_observer(vtk.vtkCommand.TimerEvent, on_timer)

        if rcParams["depth_peeling"]["enabled"]:
            if self.enable_depth_peeling():
                for renderer in self.renderers:
                    renderer.enable_depth_peeling()
        log.debug('Plotter init stop')

    def show(self, title=None, window_size=None, interactive=True,
             auto_close=None, interactive_update=False, full_screen=False,
             screenshot=False, return_img=False, use_ipyvtk=None, cpos=None):
        """Display the plotting window.

        Notes
        -----
        Please use the ``q``-key to close the plotter as some operating systems
        (namely Windows) will experience issues saving a screenshot if the
        exit button in the GUI is prressed.

        Parameters
        ----------
        title : string, optional
            Title of plotting window.

        window_size : list, optional
            Window size in pixels.  Defaults to [1024, 768]

        interactive : bool, optional
            Enabled by default.  Allows user to pan and move figure.

        auto_close : bool, optional
            Enabled by default.  Exits plotting session when user
            closes the window when interactive is True.

        interactive_update: bool, optional
            Disabled by default.  Allows user to non-blocking draw,
            user should call Update() in each iteration.

        full_screen : bool, optional
            Opens window in full screen.  When enabled, ignores
            window_size.  Default False.

        use_ipyvtk : bool, optional
            If False, the interactive rendering from ipyvtk will not be used in
            notebooks.

        cpos : list(tuple(floats))
            The camera position to use

        Return
        ------
        cpos : list
            List of camera position, focal point, and view up

        """
        if use_ipyvtk is None:
            use_ipyvtk = rcParams['use_ipyvtk']

        if auto_close is None:
            auto_close = rcParams['auto_close']

        if not hasattr(self, "ren_win"):
            raise RuntimeError("This plotter has been closed and cannot be shown.")

        self._on_first_render_request(cpos=cpos)

        # if full_screen:
        if full_screen:
            self.ren_win.SetFullScreen(True)
            self.ren_win.BordersOn()  # super buggy when disabled
        else:
            if window_size is None:
                window_size = self.window_size
            self.ren_win.SetSize(window_size[0], window_size[1])

        # Render
        log.debug('Rendering')
        self.render()

        # This has to be after the first render for some reason
        if title is None:
            title = self.title
        if title:
            self.ren_win.SetWindowName(title)
            self.title = title

        # Keep track of image for sphinx-gallery
        if pyvista.BUILDING_GALLERY or screenshot:
             # always save screenshots for sphinx_gallery
            self.last_image = self.screenshot(screenshot, return_img=True)
            self.last_image_depth = self.get_image_depth()
        disp = None

        self.update() # For Windows issues. Resolves #186
        # See: https://github.com/pyvista/pyvista/issues/186#issuecomment-550993270
        if interactive and (not self.off_screen):
            try:  # interrupts will be caught here
                log.debug('Starting iren')
                self.update_style()
                self.iren.Initialize()
                if not interactive_update:
                    self.iren.Start()
            except KeyboardInterrupt:
                log.debug('KeyboardInterrupt')
                self.close()
                raise KeyboardInterrupt
        # In the event that the user hits the exit-button on the GUI  (on
        # Windows OS) then it must be finalized and deleted as accessing it
        # will kill the kernel.
        # Here we check for that and clean it up before moving on to any of
        # the closing routines that might try to still access that
        # render window.
        if not self.ren_win.IsCurrent():
            self._clear_ren_win() # The ren_win is deleted
            # proper screenshots cannot be saved if this happens
            if not auto_close:
                warnings.warn("`auto_close` ignored: by clicking the exit button, you have destroyed the render window and we have to close it out.")
                auto_close = True
        # NOTE: after this point, nothing from the render window can be accessed
        #       as if a user presed the close button, then it destroys the
        #       the render view and a stream of errors will kill the Python
        #       kernel if code here tries to access that renderer.
        #       See issues #135 and #186 for insight before editing the
        #       remainder of this function.

        # Get camera position before closing
        cpos = self.camera_position

        if self.notebook and use_ipyvtk:
            try:
                from ipyvtk_simple.viewer import ViewInteractiveWidget
                auto_close = False
                disp = ViewInteractiveWidget(self.ren_win,
                    transparent_background=self.image_transparent_background)
            except:
                pass
        # If notebook is true and ipyvtk display failed:
        if self.notebook and disp is None:
            import PIL.Image
            # sanity check
            try:
                import IPython
            except ImportError:
                raise ImportError('Install IPython to display image in a notebook')
            if not hasattr(self, 'last_image'):
                self.last_image = self.screenshot(screenshot, return_img=True)
            disp = IPython.display.display(PIL.Image.fromarray(self.last_image))

        # Cleanup
        if auto_close:
            self.close()

        # Return the notebook image display
        if self.notebook:
            return disp

        # If user asked for screenshot, return as numpy array after camera
        # position
        if return_img or screenshot is True:
            return cpos, self.last_image

        # default to returning last used camera position
        return cpos

    def plot(self, *args, **kwargs):
        """Create a plotting window.

        Present for backwards compatibility.
        DEPRECATED: Please use `show()` instead.

        """
        logging.warning("`.plot()` is deprecated. Please use `.show()` instead.")
        return self.show(*args, **kwargs)


def _style_factory(klass):
    """Create a subclass with capturing ability, return it."""
    # We have to use a custom subclass for this because the default ones
    # swallow the release events
    # http://vtk.1045678.n5.nabble.com/Mouse-button-release-event-is-still-broken-in-VTK-6-0-0-td5724762.html  # noqa

    class CustomStyle(getattr(vtk, 'vtkInteractorStyle' + klass)):

        def __init__(self, parent):
            super().__init__()
            self._parent = weakref.ref(parent)
            self.AddObserver(
                "LeftButtonPressEvent",
                partial(try_callback, self._press))
            self.AddObserver(
                "LeftButtonReleaseEvent",
                partial(try_callback, self._release))

        def _press(self, obj, event):
            # Figure out which renderer has the event and disable the
            # others
            super().OnLeftButtonDown()
            parent = self._parent()
            if len(parent.renderers) > 1:
                click_pos = parent.iren.GetEventPosition()
                for renderer in parent.renderers:
                    interact = renderer.IsInViewport(*click_pos)
                    renderer.SetInteractive(interact)

        def _release(self, obj, event):
            super().OnLeftButtonUp()
            parent = self._parent()
            if len(parent.renderers) > 1:
                for renderer in parent.renderers:
                    renderer.SetInteractive(True)

    return CustomStyle<|MERGE_RESOLUTION|>--- conflicted
+++ resolved
@@ -3333,16 +3333,12 @@
         extension = pyvista.fileio.get_ext(filename)
         valid = ['.svg', '.eps', '.ps', '.pdf', '.tex']
         if extension not in valid:
-<<<<<<< HEAD
-            raise ValueError('Extension ({}) is an invalid choice. Valid options include: {}'.format(extension, ', '.join(valid)))
+            raise ValueError(f"Extension ({extension}) is an invalid choice. Valid options include: {', '.join(valid)}")
 
         # Will segfault without this if the ren_win hasn't been shown
         self._on_first_render_request()
         self.update()
 
-=======
-            raise ValueError(f"Extension ({extension}) is an invalid choice. Valid options include: {', '.join(valid)}")
->>>>>>> 24429a3e
         writer = vtk.vtkGL2PSExporter()
         modes = {
             '.svg': writer.SetFileFormatToSVG,
