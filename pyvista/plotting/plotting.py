--- conflicted
+++ resolved
@@ -296,15 +296,9 @@
         """Convert a 1D index location to the 2D location on the plotting grid."""
         if len(self.shape) == 1:
             return index
-<<<<<<< HEAD
         args = np.argwhere(self._render_idxs == index)
         if len(args) < 1:
-            raise RuntimeError('Index ({}) is out of range.')
-=======
-        sz = int(self.shape[0] * self.shape[1])
-        idxs = np.array([i for i in range(sz)], dtype=int).reshape(self.shape)
-        args = np.argwhere(idxs == index)
->>>>>>> a1e913be
+            raise IndexError('Index ({}) is out of range.')
         return args[0]
 
     @property
@@ -3702,20 +3696,14 @@
                  point_smoothing=False, polygon_smoothing=False,
                  splitting_position=None, title=None):
         """Initialize a vtk plotting object."""
-<<<<<<< HEAD
-        super(Plotter, self).__init__(shape=shape, border=border,
-                                      border_color=border_color,
-                                      border_width=border_width,
-                                      groups=groups, row_weights=row_weights, col_weights=col_weights,
-                                      splitting_position=splitting_position,
-                                      title=title)
-=======
         super().__init__(shape=shape, border=border,
                          border_color=border_color,
                          border_width=border_width,
+                         groups=groups, row_weights=row_weights, 
+                         col_weights=col_weights,
                          splitting_position=splitting_position,
                          title=title)
->>>>>>> a1e913be
+
         log.debug('Initializing')
 
         def on_timer(iren, event_id):
