--- conflicted
+++ resolved
@@ -412,14 +412,10 @@
             return self.iren.SetInteractorStyle(self._style)
 
     def enable_trackball_style(self):
-<<<<<<< HEAD
         """Set the interactive style to trackball camera.
 
         The trackball camera is the default interactor style.
 
-=======
-        """ sets the interactive style to trackball camera - the default style
->>>>>>> a21b7597
         """
         self._style = vtk.vtkInteractorStyleTrackballCamera()
         return self.update_style()
@@ -3653,11 +3649,7 @@
 
 
     def generate_orbital_path(self, factor=3., n_points=20, viewup=None, shift=0.0):
-<<<<<<< HEAD
         """Generate an orbital path around the data scene.
-=======
-        """Generates an orbital path around the data scene
->>>>>>> a21b7597
 
         Parameters
         ----------
