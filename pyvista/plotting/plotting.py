"""Pyvista plotting module."""

import collections.abc
import logging
import os
import time
import warnings
from functools import wraps
from threading import Thread

import imageio
import numpy as np
import scooby
import vtk
from vtk.util import numpy_support as VN
from vtk.util.numpy_support import numpy_to_vtk, vtk_to_numpy

import pyvista
from pyvista.utilities import (assert_empty_kwargs,
                               convert_array, convert_string_array, get_array,
                               is_pyvista_dataset, numpy_to_texture, abstract_class,
                               raise_not_matching, try_callback, wrap)
from .background_renderer import BackgroundRenderer
from .colors import get_cmap_safe
from .export_vtkjs import export_plotter_vtkjs
from .mapper import make_mapper
from .picking import PickingHelper
from .renderer import Renderer
from .theme import (FONT_KEYS, MAX_N_COLOR_BARS, parse_color,
                    parse_font_family, rcParams)
from .tools import normalize, opacity_transfer_function
from .widgets import WidgetHelper

try:
    import matplotlib
    has_matplotlib = True
except ImportError:
    has_matplotlib = False

_ALL_PLOTTERS = {}

def close_all():
    """Close all open/active plotters and clean up memory."""
    for key, p in _ALL_PLOTTERS.items():
        if not p._closed:
            p.close()
        p.deep_clean()
    _ALL_PLOTTERS.clear()
    return True


log = logging.getLogger(__name__)
log.setLevel('CRITICAL')


@abstract_class
class BasePlotter(PickingHelper, WidgetHelper):
    """To be used by the Plotter and pyvistaqt.QtInteractor classes.

    Parameters
    ----------
    shape : list or tuple, optional
        Number of sub-render windows inside of the main window.
        Specify two across with ``shape=(2, 1)`` and a two by two grid
        with ``shape=(2, 2)``.  By default there is only one renderer.
        Can also accept a shape as string descriptor. E.g.:
            shape="3|1" means 3 plots on the left and 1 on the right,
            shape="4/2" means 4 plots on top of 2 at bottom.

    border : bool, optional
        Draw a border around each render window.  Default False.

    border_color : string or 3 item list, optional, defaults to white
        Either a string, rgb list, or hex color string.  For example:
            color='white'
            color='w'
            color=[1, 1, 1]
            color='#FFFFFF'

    border_width : float, optional
        Width of the border in pixels when enabled.

    title : str, optional
        Window title of the scalar bar

    """

    mouse_position = None
    click_position = None

    def __init__(self, shape=(1, 1), border=None, border_color='k',
                 border_width=2.0, title=None, splitting_position=None,
                 groups=None, row_weights=None, col_weights=None):
        """Initialize base plotter."""
        self.image_transparent_background = rcParams['transparent_background']

        self._store_image = False
        self.mesh = None
        if title is None:
            title = rcParams['title']
        self.title = str(title)

        # by default add border for multiple plots
        if border is None:
            if shape != (1, 1):
                border = True
            else:
                border = False

        # add render windows
        self._active_renderer_index = 0
        self.renderers = []

        self.groups = np.empty((0,4),dtype=int)

        if isinstance(shape, str):

            if '|' in shape:
                n = int(shape.split('|')[0])
                m = int(shape.split('|')[1])
                rangen = reversed(range(n))
                rangem = reversed(range(m))
            else:
                m = int(shape.split('/')[0])
                n = int(shape.split('/')[1])
                rangen = range(n)
                rangem = range(m)

            if splitting_position is None:
                splitting_position = rcParams['multi_rendering_splitting_position']

            if splitting_position is None:
                if n >= m:
                    xsplit = m/(n+m)
                else:
                    xsplit = 1-n/(n+m)
            else:
                xsplit = splitting_position

            for i in rangen:
                arenderer = Renderer(self, border, border_color, border_width)
                if '|' in shape:
                    arenderer.SetViewport(0, i/n, xsplit, (i+1)/n)
                else:
                    arenderer.SetViewport(i/n, 0, (i+1)/n, xsplit)
                self.renderers.append(arenderer)
            for i in rangem:
                arenderer = Renderer(self, border, border_color, border_width)
                if '|' in shape:
                    arenderer.SetViewport(xsplit, i/m, 1, (i+1)/m)
                else:
                    arenderer.SetViewport(i/m, xsplit, (i+1)/m, 1)
                self.renderers.append(arenderer)

            self.shape = (n+m,)
            self._render_idxs = np.arange(n+m)

        else:

<<<<<<< HEAD
            if not isinstance(shape, (np.ndarray, collections.abc.Sequence)):
                raise TypeError('"shape" should be a list, tuple or string descriptor.')
            if len(shape) != 2:
                raise ValueError('"shape" must have length 2.')
            shape = np.asarray(shape)
            if not np.issubdtype(shape.dtype, np.integer) or (shape <= 0).any():
                raise ValueError('"shape" must contain only positive integers.')
            # always assign shape as a tuple
            self.shape = tuple(shape)
            for i in reversed(range(shape[0])):
                for j in range(shape[1]):
                    renderer = Renderer(self, border, border_color, border_width)
                    x0 = i/shape[0]
                    y0 = j/shape[1]
                    x1 = (i+1)/shape[0]
                    y1 = (j+1)/shape[1]
                    renderer.SetViewport(y0, x0, y1, x1)
                    self.renderers.append(renderer)
=======
            if not isinstance(shape, collections.Iterable):
                raise TypeError('"shape" should be a list, tuple or string descriptor')
            if shape[0] <= 0 or shape[1] <= 0:
                raise ValueError('"shape" must be positive')
            self.shape = shape
            self._render_idxs = np.empty(self.shape,dtype=int)
            # Check if row and col weights correspond to given shape, or initialize them to defaults (equally weighted)
            # and convert to normalized offsets
            if row_weights is None:
                row_weights = np.ones(shape[0])
            if col_weights is None:
                col_weights = np.ones(shape[1])
            assert(np.array(row_weights).size==shape[0])
            assert(np.array(col_weights).size==shape[1])
            row_off = np.cumsum(np.abs(row_weights))/np.sum(np.abs(row_weights))
            row_off = 1-np.concatenate(([0],row_off))
            col_off = np.cumsum(np.abs(col_weights))/np.sum(np.abs(col_weights))
            col_off = np.concatenate(([0],col_off))
            # Check and convert groups to internal format (Nx4 matrix where every row contains the row and col index of the top left cell
            # together with the row and col index of the bottom right cell)
            if groups is not None:
                assert isinstance(groups, collections.Sequence), '"groups" should be a list or tuple'
                for group in groups:
                    assert isinstance(group, collections.Sequence) and len(group)==2, 'each group entry should be a list or tuple of 2 elements'
                    rows = group[0]
                    if isinstance(rows,slice):
                        rows = np.arange(self.shape[0],dtype=int)[rows]
                    cols = group[1]
                    if isinstance(cols,slice):
                        cols = np.arange(self.shape[1],dtype=int)[cols]
                    # Get the normalized group, i.e. extract top left corner and bottom right corner from the given rows and cols
                    norm_group = [np.min(rows),np.min(cols),np.max(rows),np.max(cols)]
                    # Check for overlap with already defined groups:
                    for i in range(norm_group[0],norm_group[2]+1):
                        for j in range(norm_group[1],norm_group[3]+1):
                            assert self.loc_to_group((i,j)) is None, 'groups cannot overlap'
                    self.groups = np.concatenate((self.groups,np.array([norm_group],dtype=int)),axis=0)
            # Create subplot renderers
            for row in range(shape[0]):
                for col in range(shape[1]):
                    group = self.loc_to_group((row,col))
                    nb_rows = None
                    nb_cols = None
                    if group is not None:
                        if row==self.groups[group,0] and col==self.groups[group,1]:
                            # Only add renderer for first location of the group
                            nb_rows = 1+self.groups[group,2]-self.groups[group,0]
                            nb_cols = 1+self.groups[group,3]-self.groups[group,1]
                    else:
                        nb_rows = 1
                        nb_cols = 1
                    if nb_rows is not None:
                        renderer = Renderer(self, border, border_color, border_width)
                        x0 = col_off[col]
                        y0 = row_off[row+nb_rows]
                        x1 = col_off[col+nb_cols]
                        y1 = row_off[row]
                        renderer.SetViewport(x0, y0, x1, y1)
                        self._render_idxs[row,col] = len(self.renderers)
                        self.renderers.append(renderer)
                    else:
                        self._render_idxs[row,col] = self._render_idxs[self.groups[group,0],self.groups[group,1]]
>>>>>>> e954a4a2

        # each render will also have an associated background renderer
        self._background_renderers = [None for _ in range(len(self.renderers))]

        # This keeps track of scalars names already plotted and their ranges
        self._scalar_bar_ranges = {}
        self._scalar_bar_mappers = {}
        self._scalar_bar_actors = {}
        self._scalar_bar_widgets = {}
        # track if the camera has been setup
        # self.camera_set = False
        self._first_time = True
        # Keep track of the scale
        self._labels = []
        # Set default style
        self._style = vtk.vtkInteractorStyleRubberBandPick()
        # this helps managing closed plotters
        self._closed = False

        # Add self to open plotters
        self._id_name = "{}-{}".format(str(hex(id(self))), len(_ALL_PLOTTERS))
        _ALL_PLOTTERS[self._id_name] = self

        # lighting style
        self.lighting = vtk.vtkLightKit()
        # self.lighting.SetHeadLightWarmth(1.0)
        # self.lighting.SetHeadLightWarmth(1.0)
        for renderer in self.renderers:
            self.lighting.AddLightsToRenderer(renderer)
            renderer.LightFollowCameraOn()

        # Key bindings
        self.reset_key_events()

    #### Manage the active Renderer ####
    
    def loc_to_group(self, loc):
        """Return group id of the given location index. Or None if this location is not part of any group."""
        group_idxs = np.arange(self.groups.shape[0])
        I = (loc[0]>=self.groups[:,0]) & (loc[0]<=self.groups[:,2]) & (loc[1]>=self.groups[:,1]) & (loc[1]<=self.groups[:,3])
        group = group_idxs[I]
        return None if group.size==0 else group[0]

    def loc_to_index(self, loc):
        """Return index of the render window given a location index.

        Parameters
        ----------
        loc : int, tuple, or list
            Index of the renderer to add the actor to.  For example,
            ``loc=2`` or ``loc=(1, 1)``.

        Return
        ------
        idx : int
            Index of the render window.

        """
        if loc is None:
            return self._active_renderer_index
        elif isinstance(loc, (int, np.integer)):
            return loc
        elif isinstance(loc, (np.ndarray, collections.abc.Sequence)):
            if not len(loc) == 2:
                raise ValueError('"loc" must contain two items')
            index_row = loc[0]
            index_column = loc[1]
            if index_row < 0 or index_row >= self.shape[0]:
                raise IndexError('Row index is out of range ({})'.format(self.shape[0]))
            if index_column < 0 or index_column >= self.shape[1]:
                raise IndexError('Column index is out of range ({})'.format(self.shape[1]))
<<<<<<< HEAD
            sz = int(self.shape[0] * self.shape[1])
            idxs = np.array([i for i in range(sz)], dtype=int).reshape(self.shape)
            return idxs[index_row, index_column]
        else:
            raise TypeError('"loc" must be an integer or a sequence.')
=======
            return self._render_idxs[index_row,index_column]
>>>>>>> e954a4a2

    def index_to_loc(self, index):
        """Convert a 1D index location to the 2D location on the plotting grid."""
        if not isinstance(index, (int, np.integer)):
            raise TypeError('"index" must be a scalar integer.')
        if len(self.shape) == 1:
            return index
        args = np.argwhere(self._render_idxs == index)
        if len(args) < 1:
            raise IndexError('Index ({}) is out of range.')
        return args[0]

    @property
    def renderer(self):
        """Return the active renderer."""
        return self.renderers[self._active_renderer_index]

    @property
    def store_image(self):
        """Return if an image will be saved on close."""
        return self._store_image

    @store_image.setter
    def store_image(self, value):
        """Store last rendered frame on close."""
        self._store_image = bool(value)

    def subplot(self, index_row, index_column=None):
        """Set the active subplot.

        Parameters
        ----------
        index_row : int
            Index of the subplot to activate along the rows.

        index_column : int
            Index of the subplot to activate along the columns.

        """
        if len(self.shape) == 1:
            self._active_renderer_index = index_row
            return

        if index_row < 0 or index_row >= self.shape[0]:
            raise IndexError('Row index is out of range ({})'.format(self.shape[0]))
        if index_column < 0 or index_column >= self.shape[1]:
            raise IndexError('Column index is out of range ({})'.format(self.shape[1]))
        self._active_renderer_index = self.loc_to_index((index_row, index_column))

    #### Wrap Renderer methods ####
    @wraps(Renderer.add_floor)
    def add_floor(self, *args, **kwargs):
        """Wrap ``Renderer.add_floor``."""
        return self.renderer.add_floor(*args, **kwargs)

    @wraps(Renderer.remove_floors)
    def remove_floors(self, *args, **kwargs):
        """Wrap ``Renderer.remove_floors``."""
        return self.renderer.remove_floors(*args, **kwargs)

    @wraps(Renderer.enable_anti_aliasing)
    def enable_anti_aliasing(self, *args, **kwargs):
        """Wrap ``Renderer.enable_anti_aliasing``."""
        self.renderer.enable_anti_aliasing(*args, **kwargs)

    @wraps(Renderer.disable_anti_aliasing)
    def disable_anti_aliasing(self, *args, **kwargs):
        """Wrap ``Renderer.disable_anti_aliasing``."""
        self.renderer.disable_anti_aliasing(*args, **kwargs)

    @wraps(Renderer.set_focus)
    def set_focus(self, *args, **kwargs):
        """Wrap ``Renderer.set_focus``."""
        self.renderer.set_focus(*args, **kwargs)
        self.render()

    @wraps(Renderer.set_position)
    def set_position(self, *args, **kwargs):
        """Wrap ``Renderer.set_position``."""
        self.renderer.set_position(*args, **kwargs)
        self.render()

    @wraps(Renderer.set_viewup)
    def set_viewup(self, *args, **kwargs):
        """Wrap ``Renderer.set_viewup``."""
        self.renderer.set_viewup(*args, **kwargs)
        self.render()

    @wraps(Renderer.add_orientation_widget)
    def add_orientation_widget(self, *args, **kwargs):
        """Wrap ``Renderer.add_orientation_widget``."""
        return self.renderer.add_orientation_widget(*args, **kwargs)

    @wraps(Renderer.add_axes)
    def add_axes(self, *args, **kwargs):
        """Wrap ``Renderer.add_axes``."""
        return self.renderer.add_axes(*args, **kwargs)

    @wraps(Renderer.hide_axes)
    def hide_axes(self, *args, **kwargs):
        """Wrap ``Renderer.hide_axes``."""
        return self.renderer.hide_axes(*args, **kwargs)

    @wraps(Renderer.show_axes)
    def show_axes(self, *args, **kwargs):
        """Wrap ``Renderer.show_axes``."""
        return self.renderer.show_axes(*args, **kwargs)

    @wraps(Renderer.update_bounds_axes)
    def update_bounds_axes(self, *args, **kwargs):
        """Wrap ``Renderer.update_bounds_axes``."""
        return self.renderer.update_bounds_axes(*args, **kwargs)

    @wraps(Renderer.add_actor)
    def add_actor(self, *args, **kwargs):
        """Wrap ``Renderer.add_actor``."""
        return self.renderer.add_actor(*args, **kwargs)

    @wraps(Renderer.enable_parallel_projection)
    def enable_parallel_projection(self, *args, **kwargs):
        """Wrap ``Renderer.enable_parallel_projection``."""
        return self.renderer.enable_parallel_projection(*args, **kwargs)

    @wraps(Renderer.disable_parallel_projection)
    def disable_parallel_projection(self, *args, **kwargs):
        """Wrap ``Renderer.disable_parallel_projection``."""
        return self.renderer.disable_parallel_projection(*args, **kwargs)

    @wraps(Renderer.add_axes_at_origin)
    def add_axes_at_origin(self, *args, **kwargs):
        """Wrap ``Renderer.add_axes_at_origin``."""
        return self.renderer.add_axes_at_origin(*args, **kwargs)

    @wraps(Renderer.show_bounds)
    def show_bounds(self, *args, **kwargs):
        """Wrap ``Renderer.show_bounds``."""
        return self.renderer.show_bounds(*args, **kwargs)

    @wraps(Renderer.add_bounds_axes)
    def add_bounds_axes(self, *args, **kwargs):
        """Wrap ``add_bounds_axes``."""
        return self.renderer.add_bounds_axes(*args, **kwargs)

    @wraps(Renderer.add_bounding_box)
    def add_bounding_box(self, *args, **kwargs):
        """Wrap ``Renderer.add_bounding_box``."""
        return self.renderer.add_bounding_box(*args, **kwargs)

    @wraps(Renderer.remove_bounding_box)
    def remove_bounding_box(self, *args, **kwargs):
        """Wrap ``Renderer.remove_bounding_box``."""
        return self.renderer.remove_bounding_box(*args, **kwargs)

    @wraps(Renderer.remove_bounds_axes)
    def remove_bounds_axes(self, *args, **kwargs):
        """Wrap ``Renderer.remove_bounds_axes``."""
        return self.renderer.remove_bounds_axes(*args, **kwargs)

    @wraps(Renderer.show_grid)
    def show_grid(self, *args, **kwargs):
        """Wrap ``Renderer.show_grid``."""
        return self.renderer.show_grid(*args, **kwargs)

    @wraps(Renderer.set_scale)
    def set_scale(self, *args, **kwargs):
        """Wrap ``Renderer.set_scale``."""
        return self.renderer.set_scale(*args, **kwargs)

    @wraps(Renderer.enable_eye_dome_lighting)
    def enable_eye_dome_lighting(self, *args, **kwargs):
        """Wrap ``Renderer.enable_eye_dome_lighting``."""
        return self.renderer.enable_eye_dome_lighting(*args, **kwargs)

    @wraps(Renderer.disable_eye_dome_lighting)
    def disable_eye_dome_lighting(self, *args, **kwargs):
        """Wrap ``Renderer.disable_eye_dome_lighting``."""
        return self.renderer.disable_eye_dome_lighting(*args, **kwargs)

    @wraps(Renderer.reset_camera)
    def reset_camera(self, *args, **kwargs):
        """Wrap ``Renderer.reset_camera``."""
        self.renderer.reset_camera(*args, **kwargs)
        self.render()

    @wraps(Renderer.isometric_view)
    def isometric_view(self, *args, **kwargs):
        """Wrap ``Renderer.isometric_view``."""
        return self.renderer.isometric_view(*args, **kwargs)

    @wraps(Renderer.view_isometric)
    def view_isometric(self, *args, **kwarg):
        """Wrap ``Renderer.view_isometric``."""
        return self.renderer.view_isometric(*args, **kwarg)

    @wraps(Renderer.view_vector)
    def view_vector(self, *args, **kwarg):
        """Wrap ``Renderer.view_vector``."""
        return self.renderer.view_vector(*args, **kwarg)

    @wraps(Renderer.view_xy)
    def view_xy(self, *args, **kwarg):
        """Wrap ``Renderer.view_xy``."""
        return self.renderer.view_xy(*args, **kwarg)

    @wraps(Renderer.view_yx)
    def view_yx(self, *args, **kwarg):
        """Wrap ``Renderer.view_yx``."""
        return self.renderer.view_yx(*args, **kwarg)

    @wraps(Renderer.view_xz)
    def view_xz(self, *args, **kwarg):
        """Wrap ``Renderer.view_xz``."""
        return self.renderer.view_xz(*args, **kwarg)

    @wraps(Renderer.view_zx)
    def view_zx(self, *args, **kwarg):
        """Wrap ``Renderer.view_zx``."""
        return self.renderer.view_zx(*args, **kwarg)

    @wraps(Renderer.view_yz)
    def view_yz(self, *args, **kwarg):
        """Wrap ``Renderer.view_yz``."""
        return self.renderer.view_yz(*args, **kwarg)

    @wraps(Renderer.view_zy)
    def view_zy(self, *args, **kwarg):
        """Wrap ``Renderer.view_zy``."""
        return self.renderer.view_zy(*args, **kwarg)

    @wraps(Renderer.disable)
    def disable(self, *args, **kwarg):
        """Wrap ``Renderer.disable``."""
        return self.renderer.disable(*args, **kwarg)

    @wraps(Renderer.enable)
    def enable(self, *args, **kwarg):
        """Wrap ``Renderer.enable``."""
        return self.renderer.enable(*args, **kwarg)

    @wraps(Renderer.enable_depth_peeling)
    def enable_depth_peeling(self, *args, **kwargs):
        """Wrap ``Renderer.enable_depth_peeling``."""
        if hasattr(self, 'ren_win'):
            result = self.renderer.enable_depth_peeling(*args, **kwargs)
            if result:
                self.ren_win.AlphaBitPlanesOn()

        return result

    @wraps(Renderer.disable_depth_peeling)
    def disable_depth_peeling(self):
        """Wrap ``Renderer.disable_depth_peeling``."""
        if hasattr(self, 'ren_win'):
            self.ren_win.AlphaBitPlanesOff()
            return self.renderer.disable_depth_peeling()

    @wraps(Renderer.get_default_cam_pos)
    def get_default_cam_pos(self, *args, **kwargs):
        """Wrap ``Renderer.get_default_cam_pos``."""
        return self.renderer.get_default_cam_pos(*args, **kwargs)

    @wraps(Renderer.remove_actor)
    def remove_actor(self, actor, reset_camera=False):
        """Wrap ``Renderer.remove_actor``."""
        for renderer in self.renderers:
            renderer.remove_actor(actor, reset_camera)
        return True

    #### Properties from Renderer ####

    @property
    def camera(self):
        """Return the active camera of the active renderer."""
        return self.renderer.camera

    @camera.setter
    def camera(self, camera):
        """Set the active camera for the rendering scene."""
        self.renderer.camera = camera

    @property
    def camera_set(self):
        """Return if the camera of the active renderer has been set."""
        return self.renderer.camera_set

    @camera_set.setter
    def camera_set(self, is_set):
        """Set if the camera has been set on the active renderer."""
        self.renderer.camera_set = is_set

    @property
    def bounds(self):
        """Return the bounds of the active renderer."""
        return self.renderer.bounds

    @property
    def length(self):
        """Return the length of the diagonal of the bounding box of the scene."""
        return self.renderer.length

    @property
    def center(self):
        """Return the center of the active renderer."""
        return self.renderer.center

    @property
    def _scalar_bar_slots(self):
        """Return the scalar bar slots of the active renderer."""
        return self.renderer._scalar_bar_slots

    @property
    def _scalar_bar_slot_lookup(self):
        """Return the scalar bar slot lookup of the active renderer."""
        return self.renderer._scalar_bar_slot_lookup

    @_scalar_bar_slots.setter
    def _scalar_bar_slots(self, value):
        """Set the scalar bar slots of the active renderer."""
        self.renderer._scalar_bar_slots = value

    @_scalar_bar_slot_lookup.setter
    def _scalar_bar_slot_lookup(self, value):
        """Set the scalar bar slot lookup of the active renderer."""
        self.renderer._scalar_bar_slot_lookup = value

    @property
    def scale(self):
        """Return the scaling of the active renderer."""
        return self.renderer.scale

    @scale.setter
    def scale(self, scale):
        """Set the scaling of the active renderer."""
        self.renderer.set_scale(*scale)

    @property
    def camera_position(self):
        """Return camera position of the active render window."""
        return self.renderer.camera_position

    @camera_position.setter
    def camera_position(self, camera_location):
        """Set camera position of the active render window."""
        self.renderer.camera_position = camera_location

    @property
    def background_color(self):
        """Return the background color of the first render window."""
        return self.renderers[0].GetBackground()

    @background_color.setter
    def background_color(self, color):
        """Set the background color of all the render windows."""
        self.set_background(color)

    #### Properties of the BasePlotter ####

    @property
    def window_size(self):
        """Return the render window size."""
        return list(self.ren_win.GetSize())

    @window_size.setter
    def window_size(self, window_size):
        """Set the render window size."""
        self.ren_win.SetSize(window_size[0], window_size[1])

    @property
    def image_depth(self):
        """Return a depth image representing current render window.

        Helper attribute for ``get_image_depth``.

        """
        return self.get_image_depth()

    @property
    def image(self):
        """Return an image array of current render window.

        To retrieve an image after the render window has been closed,
        set: `plotter.store_image = True`
        """
        if not hasattr(self, 'ren_win') and hasattr(self, 'last_image'):
            return self.last_image
        ifilter = vtk.vtkWindowToImageFilter()
        ifilter.SetInput(self.ren_win)
        ifilter.ReadFrontBufferOff()
        if self.image_transparent_background:
            ifilter.SetInputBufferTypeToRGBA()
        else:
            ifilter.SetInputBufferTypeToRGB()
        return self._run_image_filter(ifilter)

    #### Everything else ####

    def render(self):
        """Render the main window.

        If this is called before ``show()``, nothing will happen.
        """
        if hasattr(self, 'ren_win') and not self._first_time:
            self.ren_win.Render()
        # Not sure if this is ever needed but here as a reminder
        # if hasattr(self, 'iren') and not self._first_time:
        #     self.iren.Render()
        return

    def add_key_event(self, key, callback):
        """Add a function to callback when the given key is pressed.

        These are non-unique - thus a key could map to many callback
        functions. The callback function must not have any arguments.

        Parameters
        ----------
        key : str
            The key to trigger the event

        callback : callable
            A callable that takes no arguments

        """
        if not hasattr(callback, '__call__'):
            raise TypeError('callback must be callable.')
        self._key_press_event_callbacks[key].append(callback)

    def _add_observer(self, event, call):
        if hasattr(self, 'iren'):
            self._observers[event] = self.iren.AddObserver(event, call)

    def _remove_observer(self, event):
        if hasattr(self, 'iren') and event in self._observers:
            self.iren.RemoveObserver(event)
            del self._observers[event]

    def clear_events_for_key(self, key):
        """Remove the callbacks associated to the key."""
        self._key_press_event_callbacks.pop(key)

    def store_mouse_position(self, *args):
        """Store mouse position."""
        if not hasattr(self, "iren"):
            raise AttributeError("This plotting window is not interactive.")
        self.mouse_position = self.iren.GetEventPosition()

    def store_click_position(self, *args):
        """Store click position in viewport coordinates."""
        if not hasattr(self, "iren"):
            raise AttributeError("This plotting window is not interactive.")
        self.click_position = self.iren.GetEventPosition()
        self.mouse_position = self.click_position

    def track_mouse_position(self):
        """Keep track of the mouse position.

        This will potentially slow down the interactor. No callbacks supported
        here - use :func:`pyvista.BasePlotter.track_click_position` instead.

        """
        if hasattr(self, "iren"):
            self._add_observer(vtk.vtkCommand.MouseMoveEvent,
                               self.store_mouse_position)

    def untrack_mouse_position(self):
        """Stop tracking the mouse position."""
        self._remove_observer(vtk.vtkCommand.MouseMoveEvent)

    def track_click_position(self, callback=None, side="right",
                             viewport=False):
        """Keep track of the click position.

        By default, it only tracks right clicks.

        Parameters
        ----------
        callback : callable
            A callable method that will use the click position. Passes the
            click position as a length two tuple.

        side : str
            The side of the mouse for the button to track (left or right).
            Default is left. Also accepts ``'r'`` or ``'l'``.

        viewport: bool
            If ``True``, uses the normalized viewport coordinate system
            (values between 0.0 and 1.0 and support for HiDPI) when passing the
            click position to the callback

        """
        if not hasattr(self, "iren"):
            return

        side = str(side).lower()
        if side in ["right", "r"]:
            event = vtk.vtkCommand.RightButtonPressEvent
        elif side in ["left", "l"]:
            event = vtk.vtkCommand.LeftButtonPressEvent
        else:
            raise TypeError("Side ({}) not supported. Try `left` or `right`".format(side))

        def _click_callback(obj, event):
            self.store_click_position()
            if hasattr(callback, '__call__'):
                if viewport:
                    try_callback(callback, self.click_position)
                else:
                    try_callback(callback, self.pick_click_position())

        self._add_observer(event, _click_callback)

    def untrack_click_position(self):
        """Stop tracking the click position."""
        if hasattr(self, "_click_observer"):
            self.iren.RemoveObserver(self._click_observer)
            del self._click_observer

    def _prep_for_close(self):
        """Make sure a screenshot is acquired before closing.

        This doesn't actually close anything! It just preps the plotter for
        closing.
        """
        # Grab screenshot right before renderer closes
        self.last_image = self.screenshot(True, return_img=True)
        self.last_image_depth = self.get_image_depth()

    def increment_point_size_and_line_width(self, increment):
        """Increment point size and line width of all actors.

        For every actor in the scene, increment both its point size and
        line width by the given value.

        """
        for renderer in self.renderers:
            for actor in renderer._actors.values():
                if hasattr(actor, "GetProperty"):
                    prop = actor.GetProperty()
                    if hasattr(prop, "SetPointSize"):
                        prop.SetPointSize(prop.GetPointSize() + increment)
                    if hasattr(prop, "SetLineWidth"):
                        prop.SetLineWidth(prop.GetLineWidth() + increment)
        self.render()
        return

    def reset_key_events(self):
        """Reset all of the key press events to their defaults."""
        self._key_press_event_callbacks = collections.defaultdict(list)

        self.add_key_event('q', self._prep_for_close) # Add no matter what
        b_left_down_callback = lambda: self._add_observer('LeftButtonPressEvent', self.left_button_down)
        self.add_key_event('b', b_left_down_callback)
        self.add_key_event('v', lambda: self.isometric_view_interactive())
        self.add_key_event('f', self.fly_to_mouse_position)
        self.add_key_event('C', lambda: self.enable_cell_picking())
        self.add_key_event('Up', lambda: self.camera.Zoom(1.05))
        self.add_key_event('Down', lambda: self.camera.Zoom(0.95))
        self.add_key_event('plus', lambda: self.increment_point_size_and_line_width(1))
        self.add_key_event('minus', lambda: self.increment_point_size_and_line_width(-1))

    def key_press_event(self, obj, event):
        """Listen for key press event."""
        try:
            key = self.iren.GetKeySym()
            log.debug('Key %s pressed' % key)
            self._last_key = key
            if key in self._key_press_event_callbacks.keys():
                # Note that defaultdict's will never throw a key error
                callbacks = self._key_press_event_callbacks[key]
                for func in callbacks:
                    func()
        except Exception as e:
            log.error('Exception encountered for keypress "%s": %s' % (key, e))

    def left_button_down(self, obj, event_type):
        """Register the event for a left button down click."""
        if hasattr(self.ren_win, 'GetOffScreenFramebuffer'):
            if not self.ren_win.GetOffScreenFramebuffer().GetFBOIndex():
                # must raise a runtime error as this causes a segfault on VTK9
                raise ValueError('Invoking helper with no framebuffer')
        # Get 2D click location on window
        click_pos = self.iren.GetEventPosition()

        # Get corresponding click location in the 3D plot
        picker = vtk.vtkWorldPointPicker()
        picker.Pick(click_pos[0], click_pos[1], 0, self.renderer)
        self.pickpoint = np.asarray(picker.GetPickPosition()).reshape((-1, 3))
        if np.any(np.isnan(self.pickpoint)):
            self.pickpoint[:] = 0

    def update_style(self):
        """Update the camera interactor style."""
        if not hasattr(self, '_style'):
            self._style = vtk.vtkInteractorStyleTrackballCamera()
        if hasattr(self, 'iren'):
            return self.iren.SetInteractorStyle(self._style)

    def enable_trackball_style(self):
        """Set the interactive style to trackball camera.

        The trackball camera is the default interactor style.

        """
        self._style = vtk.vtkInteractorStyleTrackballCamera()
        return self.update_style()

    def enable_trackball_actor_style(self):
        """Set the interactive style to trackball actor.

        This allows to rotate actors around the scene.

        """
        self._style = vtk.vtkInteractorStyleTrackballActor()
        return self.update_style()

    def enable_image_style(self):
        """Set the interactive style to image.

        Controls:
         - Left Mouse button triggers window level events
         - CTRL Left Mouse spins the camera around its view plane normal
         - SHIFT Left Mouse pans the camera
         - CTRL SHIFT Left Mouse dollys (a positional zoom) the camera
         - Middle mouse button pans the camera
         - Right mouse button dollys the camera.
         - SHIFT Right Mouse triggers pick events

        """
        self._style = vtk.vtkInteractorStyleImage()
        return self.update_style()

    def enable_joystick_style(self):
        """Set the interactive style to joystick.

        It allows the user to move (rotate, pan, etc.) the camera, the point of
        view for the scene.  The position of the mouse relative to the center of
        the scene determines the speed at which the camera moves, and the speed
        of the mouse movement determines the acceleration of the camera, so the
        camera continues to move even if the mouse if not moving.

        For a 3-button mouse, the left button is for rotation, the right button
        for zooming, the middle button for panning, and ctrl + left button for
        spinning.  (With fewer mouse buttons, ctrl + shift + left button is
        for zooming, and shift + left button is for panning.)

        """
        self._style = vtk.vtkInteractorStyleJoystickCamera()
        return self.update_style()

    def enable_zoom_style(self):
        """Set the interactive style to rubber band zoom.

        This interactor style allows the user to draw a rectangle in the render
        window using the left mouse button.  When the mouse button is released,
        the current camera zooms by an amount determined from the shorter side
        of the drawn rectangle.

        """
        self._style = vtk.vtkInteractorStyleRubberBandZoom()
        return self.update_style()

    def enable_terrain_style(self):
        """Set the interactive style to terrain.

        Used to manipulate a camera which is viewing a scene with a natural
        view up, e.g., terrain. The camera in such a scene is manipulated by
        specifying azimuth (angle around the view up vector) and elevation
        (the angle from the horizon).

        """
        self._style = vtk.vtkInteractorStyleTerrain()
        return self.update_style()

    def enable_rubber_band_style(self):
        """Set the interactive style to rubber band picking.

        This interactor style allows the user to draw a rectangle in the render
        window by hitting 'r' and then using the left mouse button.
        When the mouse button is released, the attached picker operates on the
        pixel in the center of the selection rectangle. If the picker happens to
        be a vtkAreaPicker it will operate on the entire selection rectangle.
        When the 'p' key is hit the above pick operation occurs on a 1x1
        rectangle. In other respects it behaves the same as its parent class.

        """
        self._style = vtk.vtkInteractorStyleRubberBandPick()
        return self.update_style()

    def hide_axes_all(self):
        """Hide the axes orientation widget in all renderers."""
        for renderer in self.renderers:
            renderer.hide_axes()
        return

    def show_axes_all(self):
        """Show the axes orientation widget in all renderers."""
        for renderer in self.renderers:
            renderer.show_axes()
        return

    def isometric_view_interactive(self):
        """Set the current interactive render window to isometric view."""
        interactor = self.iren.GetInteractorStyle()
        renderer = interactor.GetCurrentRenderer()
        if renderer is None:
            renderer = self.renderer
        renderer.view_isometric()

    def update(self, stime=1, force_redraw=True):
        """Update window, redraw, process messages query.

        Parameters
        ----------
        stime : int, optional
            Duration of timer that interrupt vtkRenderWindowInteractor in
            milliseconds.

        force_redraw : bool, optional
            Call ``render`` immediately.

        """
        if stime <= 0:
            stime = 1

        curr_time = time.time()
        if Plotter.last_update_time > curr_time:
            Plotter.last_update_time = curr_time

        if not hasattr(self, 'iren'):
            return

        update_rate = self.iren.GetDesiredUpdateRate()
        if (curr_time - Plotter.last_update_time) > (1.0/update_rate):
            self.right_timer_id = self.iren.CreateRepeatingTimer(stime)

            self.iren.Start()
            self.iren.DestroyTimer(self.right_timer_id)

            self.render()
            Plotter.last_update_time = curr_time
        elif force_redraw:
            self.render()

    def add_mesh(self, mesh, color=None, style=None, scalars=None,
                 clim=None, show_edges=None, edge_color=None,
                 point_size=5.0, line_width=None, opacity=1.0,
                 flip_scalars=False, lighting=None, n_colors=256,
                 interpolate_before_map=True, cmap=None, label=None,
                 reset_camera=None, scalar_bar_args=None, show_scalar_bar=None,
                 stitle=None, multi_colors=False, name=None, texture=None,
                 render_points_as_spheres=None, render_lines_as_tubes=False,
                 smooth_shading=False, ambient=0.0, diffuse=1.0, specular=0.0,
                 specular_power=100.0, nan_color=None, nan_opacity=1.0,
                 culling=None, rgb=False, categories=False,
                 use_transparency=False, below_color=None, above_color=None,
                 annotations=None, pickable=True, preference="point",
                 log_scale=False, **kwargs):
        """Add any PyVista/VTK mesh or dataset that PyVista can wrap to the scene.

        This method is using a mesh representation to view the surfaces
        and/or geometry of datasets. For volume rendering, see
        :func:`pyvista.BasePlotter.add_volume`.

        Parameters
        ----------
        mesh : pyvista.Common or pyvista.MultiBlock
            Any PyVista or VTK mesh is supported. Also, any dataset
            that :func:`pyvista.wrap` can handle including NumPy arrays of XYZ
            points.

        color : string or 3 item list, optional, defaults to white
            Use to make the entire mesh have a single solid color.
            Either a string, RGB list, or hex color string.  For example:
            ``color='white'``, ``color='w'``, ``color=[1, 1, 1]``, or
            ``color='#FFFFFF'``. Color will be overridden if scalars are
            specified.

        style : string, optional
            Visualization style of the mesh.  One of the following:
            ``style='surface'``, ``style='wireframe'``, ``style='points'``.
            Defaults to ``'surface'``. Note that ``'wireframe'`` only shows a
            wireframe of the outer geometry.

        scalars : str or numpy.ndarray, optional
            Scalars used to "color" the mesh.  Accepts a string name of an
            array that is present on the mesh or an array equal
            to the number of cells or the number of points in the
            mesh.  Array should be sized as a single vector. If both
            ``color`` and ``scalars`` are ``None``, then the active scalars are
            used.

        clim : 2 item list, optional
            Color bar range for scalars.  Defaults to minimum and
            maximum of scalars array.  Example: ``[-1, 2]``. ``rng``
            is also an accepted alias for this.

        show_edges : bool, optional
            Shows the edges of a mesh.  Does not apply to a wireframe
            representation.

        edge_color : string or 3 item list, optional, defaults to black
            The solid color to give the edges when ``show_edges=True``.
            Either a string, RGB list, or hex color string.

        point_size : float, optional
            Point size of any nodes in the dataset plotted. Also applicable
            when style='points'. Default ``5.0``

        line_width : float, optional
            Thickness of lines.  Only valid for wireframe and surface
            representations.  Default None.

        opacity : float, str, array-like
            Opacity of the mesh. If a siblge float value is given, it will be
            the global opacity of the mesh and uniformly applied everywhere -
            should be between 0 and 1. A string can also be specified to map
            the scalars range to a predefined opacity transfer function
            (options include: 'linear', 'linear_r', 'geom', 'geom_r').
            A string could also be used to map a scalars array from the mesh to
            the opacity (must have same number of elements as the
            ``scalars`` argument). Or you can pass a custum made transfer
            function that is an array either ``n_colors`` in length or shorter.

        flip_scalars : bool, optional
            Flip direction of cmap. Most colormaps allow ``*_r`` suffix to do
            this as well.

        lighting : bool, optional
            Enable or disable view direction lighting. Default False.

        n_colors : int, optional
            Number of colors to use when displaying scalars. Defaults to 256.
            The scalar bar will also have this many colors.

        interpolate_before_map : bool, optional
            Enabling makes for a smoother scalars display.  Default is True.
            When False, OpenGL will interpolate the mapped colors which can
            result is showing colors that are not present in the color map.

        cmap : str, list, optional
           Name of the Matplotlib colormap to us when mapping the ``scalars``.
           See available Matplotlib colormaps.  Only applicable for when
           displaying ``scalars``. Requires Matplotlib to be installed.
           ``colormap`` is also an accepted alias for this. If ``colorcet`` or
           ``cmocean`` are installed, their colormaps can be specified by name.

            You can also specify a list of colors to override an
            existing colormap with a custom one.  For example, to
            create a three color colormap you might specify
            ``['green', 'red', 'blue']``

        label : str, optional
            String label to use when adding a legend to the scene with
            :func:`pyvista.BasePlotter.add_legend`

        reset_camera : bool, optional
            Reset the camera after adding this mesh to the scene

        scalar_bar_args : dict, optional
            Dictionary of keyword arguments to pass when adding the scalar bar
            to the scene. For options, see
            :func:`pyvista.BasePlotter.add_scalar_bar`.

        show_scalar_bar : bool
            If False, a scalar bar will not be added to the scene. Defaults
            to ``True``.

        stitle : string, optional
            Scalar bar title. By default the scalar bar is given a title of the
            the scalars array used to color the mesh.
            To create a bar with no title, use an empty string (i.e. '').

        multi_colors : bool, optional
            If a ``MultiBlock`` dataset is given this will color each
            block by a solid color using matplotlib's color cycler.

        name : str, optional
            The name for the added mesh/actor so that it can be easily
            updated.  If an actor of this name already exists in the
            rendering window, it will be replaced by the new actor.

        texture : vtk.vtkTexture or np.ndarray or boolean, optional
            A texture to apply if the input mesh has texture
            coordinates.  This will not work with MultiBlock
            datasets. If set to ``True``, the first available texture
            on the object will be used. If a string name is given, it
            will pull a texture with that name associated to the input
            mesh.

        render_points_as_spheres : bool, optional

        render_lines_as_tubes : bool, optional

        smooth_shading : bool, optional

        ambient : float, optional
            When lighting is enabled, this is the amount of light from
            0 to 1 that reaches the actor when not directed at the
            light source emitted from the viewer.  Default 0.0

        diffuse : float, optional
            The diffuse lighting coefficient. Default 1.0

        specular : float, optional
            The specular lighting coefficient. Default 0.0

        specular_power : float, optional
            The specular power. Between 0.0 and 128.0

        nan_color : string or 3 item list, optional, defaults to gray
            The color to use for all ``NaN`` values in the plotted scalar
            array.

        nan_opacity : float, optional
            Opacity of ``NaN`` values.  Should be between 0 and 1.
            Default 1.0

        culling : str, optional
            Does not render faces that are culled. Options are ``'front'`` or
            ``'back'``. This can be helpful for dense surface meshes,
            especially when edges are visible, but can cause flat
            meshes to be partially displayed.  Defaults ``False``.

        rgb : bool, optional
            If an 2 dimensional array is passed as the scalars, plot those
            values as RGB(A) colors! ``rgba`` is also accepted alias for this.
            Opacity (the A) is optional.

        categories : bool, optional
            If set to ``True``, then the number of unique values in the scalar
            array will be used as the ``n_colors`` argument.

        use_transparency : bool, optional
            Invert the opacity mappings and make the values correspond to
            transparency.

        below_color : string or 3 item list, optional
            Solid color for values below the scalars range (``clim``). This
            will automatically set the scalar bar ``below_label`` to
            ``'Below'``

        above_color : string or 3 item list, optional
            Solid color for values below the scalars range (``clim``). This
            will automatically set the scalar bar ``above_label`` to
            ``'Above'``

        annotations : dict, optional
            Pass a dictionary of annotations. Keys are the float values in the
            scalars range to annotate on the scalar bar and the values are the
            the string annotations.

        pickable : bool
            Set whether this mesh is pickable

        Return
        ------
        actor: vtk.vtkActor
            VTK actor of the mesh.

        """
        # Convert the VTK data object to a pyvista wrapped object if necessary
        if not is_pyvista_dataset(mesh):
            mesh = wrap(mesh)
            if not is_pyvista_dataset(mesh):
                raise TypeError('Object type ({}) not supported for plotting in PyVista.'.format(type(mesh)))

        ##### Parse arguments to be used for all meshes #####

        if scalar_bar_args is None:
            scalar_bar_args = {}

        if show_edges is None:
            show_edges = rcParams['show_edges']

        if edge_color is None:
            edge_color = rcParams['edge_color']

        if show_scalar_bar is None:
            show_scalar_bar = rcParams['show_scalar_bar']

        if lighting is None:
            lighting = rcParams['lighting']

        # supported aliases
        clim = kwargs.pop('rng', clim)
        cmap = kwargs.pop('colormap', cmap)
        culling = kwargs.pop("backface_culling", culling)

        if render_points_as_spheres is None:
            render_points_as_spheres = rcParams['render_points_as_spheres']

        if name is None:
            name = '{}({})'.format(type(mesh).__name__, mesh.memory_address)

        if nan_color is None:
            nan_color = rcParams['nan_color']
        nan_color = list(parse_color(nan_color))
        nan_color.append(nan_opacity)
        if color is True:
            color = rcParams['color']

        if texture is False:
            texture = None

        if culling is True:
            culling = 'backface'

        rgb = kwargs.pop('rgba', rgb)

        if "scalar" in kwargs:
            raise TypeError("`scalar` is an invalid keyword argument for `add_mesh`. Perhaps you mean `scalars` with an s?")
        assert_empty_kwargs(**kwargs)

        ##### Handle composite datasets #####

        if isinstance(mesh, pyvista.MultiBlock):
            # first check the scalars
            if clim is None and scalars is not None:
                # Get the data range across the array for all blocks
                # if scalars specified
                if isinstance(scalars, str):
                    clim = mesh.get_data_range(scalars)
                else:
                    # TODO: an array was given... how do we deal with
                    #       that? Possibly a 2D arrays or list of
                    #       arrays where first index corresponds to
                    #       the block? This could get complicated real
                    #       quick.
                    raise TypeError('scalars array must be given as a string name for multiblock datasets.')

            the_arguments = locals()
            the_arguments.pop('self')
            the_arguments.pop('mesh')
            the_arguments.pop('kwargs')

            if multi_colors:
                # Compute unique colors for each index of the block
                if has_matplotlib:
                    from itertools import cycle
                    cycler = matplotlib.rcParams['axes.prop_cycle']
                    colors = cycle(cycler)
                else:
                    multi_colors = False
                    logging.warning('Please install matplotlib for color cycles')

            # Now iteratively plot each element of the multiblock dataset
            actors = []
            for idx in range(mesh.GetNumberOfBlocks()):
                if mesh[idx] is None:
                    continue
                # Get a good name to use
                next_name = '{}-{}'.format(name, idx)
                # Get the data object
                if not is_pyvista_dataset(mesh[idx]):
                    data = wrap(mesh.GetBlock(idx))
                    if not is_pyvista_dataset(mesh[idx]):
                        continue # move on if we can't plot it
                else:
                    data = mesh.GetBlock(idx)
                if data is None or (not isinstance(data, pyvista.MultiBlock) and data.n_points < 1):
                    # Note that a block can exist but be None type
                    # or it could have zeros points (be empty) after filtering
                    continue
                # Now check that scalars is available for this dataset
                if isinstance(data, vtk.vtkMultiBlockDataSet) or get_array(data, scalars) is None:
                    ts = None
                else:
                    ts = scalars
                if multi_colors:
                    color = next(colors)['color']

                ## Add to the scene
                the_arguments['color'] = color
                the_arguments['scalars'] = ts
                the_arguments['name'] = next_name
                the_arguments['texture'] = None
                a = self.add_mesh(data, **the_arguments)
                actors.append(a)

                if (reset_camera is None and not self.camera_set) or reset_camera:
                    cpos = self.get_default_cam_pos()
                    self.camera_position = cpos
                    self.camera_set = False
                    self.reset_camera()
            return actors

        ##### Plot a single PyVista mesh #####

        # Compute surface normals if using smooth shading
        if smooth_shading:
            # extract surface if mesh is exterior
            if not isinstance(mesh, pyvista.PolyData):
                grid = mesh
                mesh = grid.extract_surface()
                ind = mesh.point_arrays['vtkOriginalPointIds']
                # remap scalars
                if isinstance(scalars, np.ndarray):
                    scalars = scalars[ind]

            mesh.compute_normals(cell_normals=False, inplace=True)

        if mesh.n_points < 1:
            raise ValueError('Empty meshes cannot be plotted. Input mesh has zero points.')

        # Try to plot something if no preference given
        if scalars is None and color is None and texture is None:
            # Prefer texture first
            if len(list(mesh.textures.keys())) > 0:
                texture = True
            # If no texture, plot any active scalar
            else:
                # Make sure scalars components are not vectors/tuples
                scalars = mesh.active_scalars_name
                # Don't allow plotting of string arrays by default
                if scalars is not None:# and np.issubdtype(mesh.active_scalars.dtype, np.number):
                    if stitle is None:
                        stitle = scalars
                else:
                    scalars = None

        # set main values
        self.mesh = mesh
        self.mapper = make_mapper(vtk.vtkDataSetMapper)
        self.mapper.SetInputData(self.mesh)
        self.mapper.GetLookupTable().SetNumberOfTableValues(n_colors)
        if interpolate_before_map:
            self.mapper.InterpolateScalarsBeforeMappingOn()

        actor, prop = self.add_actor(self.mapper,
                                     reset_camera=reset_camera,
                                     name=name, culling=culling,
                                     pickable=pickable)

        # Make sure scalars is a numpy array after this point
        original_scalar_name = None
        if isinstance(scalars, str):
            self.mapper.SetArrayName(scalars)
            original_scalar_name = scalars
            scalars = get_array(mesh, scalars,
                                preference=preference, err=True)
            if stitle is None:
                stitle = original_scalar_name

        if texture is True or isinstance(texture, (str, int)):
            texture = mesh._activate_texture(texture)

        if texture:
            if isinstance(texture, np.ndarray):
                texture = numpy_to_texture(texture)
            if not isinstance(texture, (vtk.vtkTexture, vtk.vtkOpenGLTexture)):
                raise TypeError('Invalid texture type ({})'.format(type(texture)))
            if mesh.GetPointData().GetTCoords() is None:
                raise ValueError('Input mesh does not have texture coordinates to support the texture.')
            actor.SetTexture(texture)
            # Set color to white by default when using a texture
            if color is None:
                color = 'white'
            if scalars is None:
                show_scalar_bar = False
            self.mapper.SetScalarModeToUsePointFieldData()

        # Handle making opacity array =========================================

        _custom_opac = False
        if isinstance(opacity, str):
            try:
                # Get array from mesh
                opacity = get_array(mesh, opacity,
                                    preference=preference, err=True)
                opacity = normalize(opacity)
                _custom_opac = True
            except:
                # Or get opacity transfer function
                opacity = opacity_transfer_function(opacity, n_colors)
            else:
                if scalars.shape[0] != opacity.shape[0]:
                    raise ValueError('Opacity array and scalars array must have the same number of elements.')
        elif isinstance(opacity, (np.ndarray, list, tuple)):
            opacity = np.array(opacity)
            if scalars.shape[0] == opacity.shape[0]:
                # User could pass an array of opacities for every point/cell
                pass
            else:
                opacity = opacity_transfer_function(opacity, n_colors)

        if use_transparency and np.max(opacity) <= 1.0:
            opacity = 1 - opacity
        elif use_transparency and isinstance(opacity, np.ndarray):
            opacity = 255 - opacity

        # Scalars formatting ==================================================
        if cmap is None: # Set default map if matplotlib is available
            if has_matplotlib:
                cmap = rcParams['cmap']
        # Set the array title for when it is added back to the mesh
        if _custom_opac:
            title = '__custom_rgba'
        elif stitle is None:
            title = 'Data'
        else:
            title = stitle
        if scalars is not None:
            # if scalars is a string, then get the first array found with that name

            if not isinstance(scalars, np.ndarray):
                scalars = np.asarray(scalars)

            _using_labels = False
            if not np.issubdtype(scalars.dtype, np.number):
                # raise TypeError('Non-numeric scalars are currently not supported for plotting.')
                # TODO: If str array, digitive and annotate
                cats, scalars = np.unique(scalars.astype('|S'), return_inverse=True)
                values = np.unique(scalars)
                clim = [np.min(values) - 0.5, np.max(values) + 0.5]
                title = '{}-digitized'.format(title)
                n_colors = len(cats)
                scalar_bar_args.setdefault('n_labels', 0)
                _using_labels = True

            if rgb:
                if scalars.ndim != 2 or scalars.shape[1] < 3 or scalars.shape[1] > 4:
                    raise ValueError('RGB array must be n_points/n_cells by 3/4 in shape.')

            if scalars.ndim != 1:
                if rgb:
                    pass
                elif scalars.ndim == 2 and (scalars.shape[0] == mesh.n_points or scalars.shape[0] == mesh.n_cells):
                    scalars = np.linalg.norm(scalars.copy(), axis=1)
                    title = '{}-normed'.format(title)
                else:
                    scalars = scalars.ravel()

            if scalars.dtype == np.bool:
                scalars = scalars.astype(np.float)

            def prepare_mapper(scalars):
                # Scalars interpolation approach
                if scalars.shape[0] == mesh.n_points:
                    self.mesh._add_point_array(scalars, title, True)
                    self.mapper.SetScalarModeToUsePointData()
                elif scalars.shape[0] == mesh.n_cells:
                    self.mesh._add_cell_array(scalars, title, True)
                    self.mapper.SetScalarModeToUseCellData()
                else:
                    raise_not_matching(scalars, mesh)
                # Common tasks
                self.mapper.GetLookupTable().SetNumberOfTableValues(n_colors)
                if interpolate_before_map:
                    self.mapper.InterpolateScalarsBeforeMappingOn()
                if rgb or _custom_opac:
                    self.mapper.SetColorModeToDirectScalars()
                else:
                    self.mapper.SetColorModeToMapScalars()
                return

            prepare_mapper(scalars)
            table = self.mapper.GetLookupTable()
            if log_scale:
                table.SetScaleToLog10()

            if _using_labels:
                table.SetAnnotations(convert_array(values), convert_string_array(cats))

            if isinstance(annotations, dict):
                for val, anno in annotations.items():
                    table.SetAnnotation(float(val), str(anno))

            # Set scalars range
            if clim is None:
                clim = [np.nanmin(scalars), np.nanmax(scalars)]
            elif isinstance(clim, float) or isinstance(clim, int):
                clim = [-clim, clim]

            if np.any(clim) and not rgb:
                self.mapper.scalar_range = clim[0], clim[1]

            table.SetNanColor(nan_color)
            if above_color:
                table.SetUseAboveRangeColor(True)
                table.SetAboveRangeColor(*parse_color(above_color, opacity=1))
                scalar_bar_args.setdefault('above_label', 'Above')
            if below_color:
                table.SetUseBelowRangeColor(True)
                table.SetBelowRangeColor(*parse_color(below_color, opacity=1))
                scalar_bar_args.setdefault('below_label', 'Below')

            if cmap is not None:
                if not has_matplotlib:
                    cmap = None
                    logging.warning('Please install matplotlib for color maps.')

                cmap = get_cmap_safe(cmap)
                if categories:
                    if categories is True:
                        n_colors = len(np.unique(scalars))
                    elif isinstance(categories, int):
                        n_colors = categories
                ctable = cmap(np.linspace(0, 1, n_colors))*255
                ctable = ctable.astype(np.uint8)
                # Set opactities
                if isinstance(opacity, np.ndarray) and not _custom_opac:
                    ctable[:,-1] = opacity
                if flip_scalars:
                    ctable = np.ascontiguousarray(ctable[::-1])
                table.SetTable(VN.numpy_to_vtk(ctable))
                if _custom_opac:
                    hue = normalize(scalars, minimum=clim[0], maximum=clim[1])
                    scalars = cmap(hue)[:, :3]
                    # combine colors and alpha into a Nx4 matrix
                    scalars = np.concatenate((scalars, opacity[:, None]), axis=1)
                    scalars = (scalars * 255).astype(np.uint8)
                    prepare_mapper(scalars)

            else:  # no cmap specified
                if flip_scalars:
                    table.SetHueRange(0.0, 0.66667)
                else:
                    table.SetHueRange(0.66667, 0.0)
        else:
            self.mapper.SetScalarModeToUseFieldData()

        # Set actor properties ================================================

        # select view style
        if not style:
            style = 'surface'
        style = style.lower()
        if style == 'wireframe':
            prop.SetRepresentationToWireframe()
            if color is None:
                color = rcParams['outline_color']
        elif style == 'points':
            prop.SetRepresentationToPoints()
        elif style == 'surface':
            prop.SetRepresentationToSurface()
        else:
            raise ValueError('Invalid style.  Must be one of the following:\n'
                             '\t"surface"\n'
                             '\t"wireframe"\n'
                             '\t"points"\n')

        prop.SetPointSize(point_size)
        prop.SetAmbient(ambient)
        prop.SetDiffuse(diffuse)
        prop.SetSpecular(specular)
        prop.SetSpecularPower(specular_power)

        if smooth_shading:
            prop.SetInterpolationToPhong()
        else:
            prop.SetInterpolationToFlat()
        # edge display style
        if show_edges:
            prop.EdgeVisibilityOn()

        rgb_color = parse_color(color)
        prop.SetColor(rgb_color)
        if isinstance(opacity, (float, int)):
            prop.SetOpacity(opacity)
        prop.SetEdgeColor(parse_color(edge_color))

        if render_points_as_spheres:
            prop.SetRenderPointsAsSpheres(render_points_as_spheres)
        if render_lines_as_tubes:
            prop.SetRenderLinesAsTubes(render_lines_as_tubes)

        # legend label
        if label:
            if not isinstance(label, str):
                raise TypeError('Label must be a string')
            geom = pyvista.single_triangle()
            if scalars is not None:
                geom = pyvista.Box()
                rgb_color = parse_color('black')
            geom.points -= geom.center
            self._labels.append([geom, label, rgb_color])

        # lighting display style
        if not lighting:
            prop.LightingOff()

        # set line thickness
        if line_width:
            prop.SetLineWidth(line_width)

        # Add scalar bar if available
        if stitle is not None and show_scalar_bar and (not rgb or _custom_opac):
            self.add_scalar_bar(stitle, **scalar_bar_args)

        self.renderer.Modified()

        return actor

    def add_volume(self, volume, scalars=None, clim=None, resolution=None,
                   opacity='linear', n_colors=256, cmap=None, flip_scalars=False,
                   reset_camera=None, name=None, ambient=0.0, categories=False,
                   culling=False, multi_colors=False,
                   blending='composite', mapper=None,
                   stitle=None, scalar_bar_args=None, show_scalar_bar=None,
                   annotations=None, pickable=True, preference="point",
                   opacity_unit_distance=None, shade=False,
                   diffuse=0.7, specular=0.2, specular_power=10.0, **kwargs):
        """Add a volume, rendered using a smart mapper by default.

        Requires a 3D :class:`numpy.ndarray` or :class:`pyvista.UniformGrid`.

        Parameters
        ----------
        volume : 3D numpy.ndarray or pyvista.UniformGrid
            The input volume to visualize. 3D numpy arrays are accepted.

        scalars : str or numpy.ndarray, optional
            Scalars used to "color" the mesh.  Accepts a string name of an
            array that is present on the mesh or an array equal
            to the number of cells or the number of points in the
            mesh.  Array should be sized as a single vector. If ``scalars`` is
            ``None``, then the active scalars are used.

        clim : 2 item list, optional
            Color bar range for scalars.  Defaults to minimum and
            maximum of scalars array.  Example: ``[-1, 2]``. ``rng``
            is also an accepted alias for this.

        opacity : string or numpy.ndarray, optional
            Opacity mapping for the scalars array.
            A string can also be specified to map the scalars range to a
            predefined opacity transfer function (options include: 'linear',
            'linear_r', 'geom', 'geom_r'). Or you can pass a custum made
            transfer function that is an array either ``n_colors`` in length or
            shorter.

        n_colors : int, optional
            Number of colors to use when displaying scalars. Defaults to 256.
            The scalar bar will also have this many colors.

        cmap : str, optional
           Name of the Matplotlib colormap to us when mapping the ``scalars``.
           See available Matplotlib colormaps.  Only applicable for when
           displaying ``scalars``. Requires Matplotlib to be installed.
           ``colormap`` is also an accepted alias for this. If ``colorcet`` or
           ``cmocean`` are installed, their colormaps can be specified by name.

        flip_scalars : bool, optional
            Flip direction of cmap. Most colormaps allow ``*_r`` suffix to do
            this as well.

        reset_camera : bool, optional
            Reset the camera after adding this mesh to the scene

        name : str, optional
            The name for the added actor so that it can be easily
            updated.  If an actor of this name already exists in the
            rendering window, it will be replaced by the new actor.

        ambient : float, optional
            When lighting is enabled, this is the amount of light from
            0 to 1 that reaches the actor when not directed at the
            light source emitted from the viewer.  Default 0.0.

        culling : str, optional
            Does not render faces that are culled. Options are ``'front'`` or
            ``'back'``. This can be helpful for dense surface meshes,
            especially when edges are visible, but can cause flat
            meshes to be partially displayed.  Defaults ``False``.

        categories : bool, optional
            If set to ``True``, then the number of unique values in the scalar
            array will be used as the ``n_colors`` argument.

        multi_colors : bool, optional
            Whether or not to use multiple colors when plotting MultiBlock
            object. Blocks will be colored sequentially as 'Reds', 'Greens',
            'Blues', and 'Grays'.

        blending : str, optional
            Blending mode for visualisation of the input object(s). Can be
            one of 'additive', 'maximum', 'minimum', 'composite', or
            'average'. Defaults to 'additive'.

        mapper : str, optional
            Volume mapper to use given by name. Options include:
            ``'fixed_point'``, ``'gpu'``, ``'open_gl'``, and ``'smart'``.
            If ``None`` the ``"volume_mapper"`` in the ``rcParams`` is used.

        scalar_bar_args : dict, optional
            Dictionary of keyword arguments to pass when adding the scalar bar
            to the scene. For options, see
            :func:`pyvista.BasePlotter.add_scalar_bar`.

        show_scalar_bar : bool
            If False, a scalar bar will not be added to the scene. Defaults
            to ``True``.

        stitle : string, optional
            Scalar bar title. By default the scalar bar is given a title of the
            the scalars array used to color the mesh.
            To create a bar with no title, use an empty string (i.e. '').

        annotations : dict, optional
            Pass a dictionary of annotations. Keys are the float values in the
            scalars range to annotate on the scalar bar and the values are the
            the string annotations.

        opacity_unit_distance : float
            Set/Get the unit distance on which the scalar opacity transfer
            function is defined. Meaning that over that distance, a given
            opacity (from the transfer function) is accumulated. This is
            adjusted for the actual sampling distance during rendering. By
            default, this is the length of the diagonal of the bounding box of
            the volume divided by the dimensions.

        shade : bool
            Default off. If shading is turned on, the mapper may perform
            shading calculations - in some cases shading does not apply
            (for example, in a maximum intensity projection) and therefore
            shading will not be performed even if this flag is on.

        diffuse : float, optional
            The diffuse lighting coefficient. Default 1.0

        specular : float, optional
            The specular lighting coefficient. Default 0.0

        specular_power : float, optional
            The specular power. Between 0.0 and 128.0

        Return
        ------
        actor: vtk.vtkVolume
            VTK volume of the input data.

        """
        # Handle default arguments

        # Supported aliases
        clim = kwargs.pop('rng', clim)
        cmap = kwargs.pop('colormap', cmap)
        culling = kwargs.pop("backface_culling", culling)

        if "scalar" in kwargs:
            raise TypeError("`scalar` is an invalid keyword argument for `add_mesh`. Perhaps you mean `scalars` with an s?")
        assert_empty_kwargs(**kwargs)

        if scalar_bar_args is None:
            scalar_bar_args = {}

        if show_scalar_bar is None:
            show_scalar_bar = rcParams['show_scalar_bar']

        if culling is True:
            culling = 'backface'

        if mapper is None:
            mapper = rcParams["volume_mapper"]

        # Convert the VTK data object to a pyvista wrapped object if necessary
        if not is_pyvista_dataset(volume):
            if isinstance(volume, np.ndarray):
                volume = wrap(volume)
                if resolution is None:
                    resolution = [1,1,1]
                elif len(resolution) != 3:
                    raise ValueError('Invalid resolution dimensions.')
                volume.spacing = resolution
            else:
                volume = wrap(volume)
                if not is_pyvista_dataset(volume):
                    raise TypeError('Object type ({}) not supported for plotting in PyVista.'.format(type(volume)))
        else:
            # HACK: Make a copy so the original object is not altered.
            #       Also, place all data on the nodes as issues arise when
            #       volume rendering on the cells.
            volume = volume.cell_data_to_point_data()

        if name is None:
            name = '{}({})'.format(type(volume).__name__, volume.memory_address)

        if isinstance(volume, pyvista.MultiBlock):
            from itertools import cycle
            cycler = cycle(['Reds', 'Greens', 'Blues', 'Greys', 'Oranges', 'Purples'])
            # Now iteratively plot each element of the multiblock dataset
            actors = []
            for idx in range(volume.GetNumberOfBlocks()):
                if volume[idx] is None:
                    continue
                # Get a good name to use
                next_name = '{}-{}'.format(name, idx)
                # Get the data object
                block = wrap(volume.GetBlock(idx))
                if resolution is None:
                    try:
                        block_resolution = block.GetSpacing()
                    except AttributeError:
                        block_resolution = resolution
                else:
                    block_resolution = resolution
                if multi_colors:
                    color = next(cycler)
                else:
                    color = cmap

                a = self.add_volume(block, resolution=block_resolution, opacity=opacity,
                                    n_colors=n_colors, cmap=color, flip_scalars=flip_scalars,
                                    reset_camera=reset_camera, name=next_name,
                                    ambient=ambient, categories=categories,
                                    culling=culling, clim=clim,
                                    mapper=mapper, pickable=pickable,
                                    opacity_unit_distance=opacity_unit_distance,
                                    shade=shade, diffuse=diffuse, specular=specular,
                                    specular_power=specular_power)

                actors.append(a)
            return actors

        if not isinstance(volume, pyvista.UniformGrid):
            raise TypeError('Type {} not supported for volume rendering at this time. Use `pyvista.UniformGrid`.'.format(type(volume)))

        if opacity_unit_distance is None:
            opacity_unit_distance = volume.length / (np.mean(volume.dimensions) - 1)

        if scalars is None:
            # Make sure scalars components are not vectors/tuples
            scalars = volume.active_scalars
            # Don't allow plotting of string arrays by default
            if scalars is not None and np.issubdtype(scalars.dtype, np.number):
                if stitle is None:
                    stitle = volume.active_scalars_info[1]
            else:
                raise ValueError('No scalars to use for volume rendering.')
        elif isinstance(scalars, str):
            pass

        ##############

        title = 'Data' if stitle is None else stitle
        if isinstance(scalars, str):
            title = scalars
            scalars = get_array(volume, scalars,
                                preference=preference, err=True)
            if stitle is None:
                stitle = title

        if not isinstance(scalars, np.ndarray):
            scalars = np.asarray(scalars)

        if not np.issubdtype(scalars.dtype, np.number):
            raise TypeError('Non-numeric scalars are currently not supported for volume rendering.')

        if scalars.ndim != 1:
            scalars = scalars.ravel()

        if scalars.dtype == np.bool or scalars.dtype == np.uint8:
            scalars = scalars.astype(np.float)

        # Define mapper, volume, and add the correct properties
        mappers = {
            'fixed_point': vtk.vtkFixedPointVolumeRayCastMapper,
            'gpu': vtk.vtkGPUVolumeRayCastMapper,
            'open_gl': vtk.vtkOpenGLGPUVolumeRayCastMapper,
            'smart': vtk.vtkSmartVolumeMapper,
        }
        if not isinstance(mapper, str) or mapper not in mappers.keys():
            raise TypeError('Mapper ({}) unknown. Available volume mappers include: {}'.format(mapper, ', '.join(mappers.keys())))
        self.mapper = make_mapper(mappers[mapper])

        # Scalars interpolation approach
        if scalars.shape[0] == volume.n_points:
            volume._add_point_array(scalars, title, True)
            self.mapper.SetScalarModeToUsePointData()
        elif scalars.shape[0] == volume.n_cells:
            volume._add_cell_array(scalars, title, True)
            self.mapper.SetScalarModeToUseCellData()
        else:
            raise_not_matching(scalars, volume)

        # Set scalars range
        if clim is None:
            clim = [np.nanmin(scalars), np.nanmax(scalars)]
        elif isinstance(clim, float) or isinstance(clim, int):
            clim = [-clim, clim]

        ###############

        scalars = scalars.astype(np.float)
        with np.errstate(invalid='ignore'):
            idxs0 = scalars < clim[0]
            idxs1 = scalars > clim[1]
        scalars[idxs0] = clim[0]
        scalars[idxs1] = clim[1]
        scalars = ((scalars - np.nanmin(scalars)) / (np.nanmax(scalars) - np.nanmin(scalars))) * 255
        # scalars = scalars.astype(np.uint8)
        volume[title] = scalars

        self.mapper.scalar_range = clim

        # Set colormap and build lookup table
        table = vtk.vtkLookupTable()
        # table.SetNanColor(nan_color) # NaN's are chopped out with current implementation
        # above/below colors not supported with volume rendering

        if isinstance(annotations, dict):
            for val, anno in annotations.items():
                table.SetAnnotation(float(val), str(anno))

        if cmap is None: # Set default map if matplotlib is available
            if has_matplotlib:
                cmap = rcParams['cmap']

        if cmap is not None:
            if not has_matplotlib:
                raise ImportError('Please install matplotlib for volume rendering.')

            cmap = get_cmap_safe(cmap)
            if categories:
                if categories is True:
                    n_colors = len(np.unique(scalars))
                elif isinstance(categories, int):
                    n_colors = categories
        if flip_scalars:
            cmap = cmap.reversed()

        color_tf = vtk.vtkColorTransferFunction()
        for ii in range(n_colors):
            color_tf.AddRGBPoint(ii, *cmap(ii)[:-1])

        # Set opacities
        if isinstance(opacity, (float, int)):
            opacity_values = [opacity] * n_colors
        elif isinstance(opacity, str):
            opacity_values = pyvista.opacity_transfer_function(opacity, n_colors)
        elif isinstance(opacity, (np.ndarray, list, tuple)):
            opacity = np.array(opacity)
            opacity_values = opacity_transfer_function(opacity, n_colors)

        opacity_tf = vtk.vtkPiecewiseFunction()
        for ii in range(n_colors):
            opacity_tf.AddPoint(ii, opacity_values[ii] / n_colors)

        # Now put color tf and opacity tf into a lookup table for the scalar bar
        table.SetNumberOfTableValues(n_colors)
        lut = cmap(np.array(range(n_colors))) * 255
        lut[:,3] = opacity_values
        lut = lut.astype(np.uint8)
        table.SetTable(VN.numpy_to_vtk(lut))
        table.SetRange(*clim)
        self.mapper.lookup_table = table

        self.mapper.SetInputData(volume)

        blending = blending.lower()
        if blending in ['additive', 'add', 'sum']:
            self.mapper.SetBlendModeToAdditive()
        elif blending in ['average', 'avg', 'average_intensity']:
            self.mapper.SetBlendModeToAverageIntensity()
        elif blending in ['composite', 'comp']:
            self.mapper.SetBlendModeToComposite()
        elif blending in ['maximum', 'max', 'maximum_intensity']:
            self.mapper.SetBlendModeToMaximumIntensity()
        elif blending in ['minimum', 'min', 'minimum_intensity']:
            self.mapper.SetBlendModeToMinimumIntensity()
        else:
            raise ValueError('Blending mode \'{}\' invalid. '.format(blending) +
                             'Please choose one ' + 'of \'additive\', '
                             '\'composite\', \'minimum\' or ' + '\'maximum\'.')
        self.mapper.Update()

        self.volume = vtk.vtkVolume()
        self.volume.SetMapper(self.mapper)

        prop = vtk.vtkVolumeProperty()
        prop.SetColor(color_tf)
        prop.SetScalarOpacity(opacity_tf)
        prop.SetAmbient(ambient)
        prop.SetScalarOpacityUnitDistance(opacity_unit_distance)
        prop.SetShade(shade)
        prop.SetDiffuse(diffuse)
        prop.SetSpecular(specular)
        prop.SetSpecularPower(specular_power)
        self.volume.SetProperty(prop)

        actor, prop = self.add_actor(self.volume, reset_camera=reset_camera,
                                     name=name, culling=culling,
                                     pickable=pickable)

        # Add scalar bar
        if stitle is not None and show_scalar_bar:
            self.add_scalar_bar(stitle, **scalar_bar_args)

        self.renderer.Modified()

        return actor

    def update_scalar_bar_range(self, clim, name=None):
        """Update the value range of the active or named scalar bar.

        Parameters
        ----------
        2 item list
            The new range of scalar bar. Example: ``[-1, 2]``.

        name : str, optional
            The title of the scalar bar to update

        """
        if isinstance(clim, float) or isinstance(clim, int):
            clim = [-clim, clim]
        if len(clim) != 2:
            raise TypeError('clim argument must be a length 2 iterable of values: (min, max).')
        if name is None:
            if not hasattr(self, 'mapper'):
                raise AttributeError('This plotter does not have an active mapper.')
            self.mapper.scalar_range = clim
            return

        # Use the name to find the desired actor
        def update_mapper(mapper_helper):
            mapper_helper.scalar_range = clim
            return

        try:
            for mh in self._scalar_bar_mappers[name]:
                update_mapper(mh)
        except KeyError:
            raise KeyError('Name ({}) not valid/not found in this plotter.')
        return

    def clear(self):
        """Clear plot by removing all actors and properties."""
        for renderer in self.renderers:
            renderer.clear()
        for renderer in self._background_renderers:
            if renderer is not None:
                renderer.clear()
        self._scalar_bar_slots = set(range(MAX_N_COLOR_BARS))
        self._scalar_bar_slot_lookup = {}
        self._scalar_bar_ranges = {}
        self._scalar_bar_mappers = {}
        self._scalar_bar_actors = {}
        self._scalar_bar_widgets = {}
        self.mesh = None

    def link_views(self, views=0):
        """Link the views' cameras.

        Parameters
        ----------
        views : int | tuple or list
            If ``views`` is int, link the views to the given view
            index or if ``views`` is a tuple or a list, link the given
            views cameras.

        """
        if isinstance(views, (int, np.integer)):
            for renderer in self.renderers:
                renderer.camera = self.renderers[views].camera
            return
        views = np.asarray(views)
        if np.issubdtype(views.dtype, np.integer):
            for view_index in views:
                self.renderers[view_index].camera = \
                    self.renderers[views[0]].camera
        else:
            raise TypeError('Expected type is int, list or tuple:'
                            '{} is given'.format(type(views)))

    def unlink_views(self, views=None):
        """Unlink the views' cameras.

        Parameters
        ----------
        views : None | int | tuple or list
            If ``views`` is None unlink all the views, if ``views``
            is int unlink the selected view's camera or if ``views``
            is a tuple or a list, unlink the given views cameras.

        """
        if views is None:
            for renderer in self.renderers:
                renderer.camera = vtk.vtkCamera()
                renderer.reset_camera()
        elif isinstance(views, int):
            self.renderers[views].camera = vtk.vtkCamera()
            self.renderers[views].reset_camera()
        elif isinstance(views, collections.abc.Iterable):
            for view_index in views:
                self.renderers[view_index].camera = vtk.vtkCamera()
                self.renderers[view_index].reset_camera()
        else:
            raise TypeError('Expected type is None, int, list or tuple:'
                            '{} is given'.format(type(views)))

    def add_scalar_bar(self, title=None, n_labels=5, italic=False,
                       bold=False, title_font_size=None,
                       label_font_size=None, color=None,
                       font_family=None, shadow=False, mapper=None,
                       width=None, height=None, position_x=None,
                       position_y=None, vertical=None,
                       interactive=None, fmt=None, use_opacity=True,
                       outline=False, nan_annotation=False,
                       below_label=None, above_label=None,
                       background_color=None, n_colors=None, fill=False):
        """Create scalar bar using the ranges as set by the last input mesh.

        Parameters
        ----------
        title : string, optional
            Title of the scalar bar.  Default None

        n_labels : int, optional
            Number of labels to use for the scalar bar.

        italic : bool, optional
            Italicises title and bar labels.  Default False.

        bold  : bool, optional
            Bolds title and bar labels.  Default True

        title_font_size : float, optional
            Sets the size of the title font.  Defaults to None and is sized
            automatically.

        label_font_size : float, optional
            Sets the size of the title font.  Defaults to None and is sized
            automatically.

        color : string or 3 item list, optional, defaults to white
            Either a string, rgb list, or hex color string.  For example:
                color='white'
                color='w'
                color=[1, 1, 1]
                color='#FFFFFF'

        font_family : string, optional
            Font family.  Must be either courier, times, or arial.

        shadow : bool, optional
            Adds a black shadow to the text.  Defaults to False

        width : float, optional
            The percentage (0 to 1) width of the window for the colorbar

        height : float, optional
            The percentage (0 to 1) height of the window for the colorbar

        position_x : float, optional
            The percentage (0 to 1) along the windows's horizontal
            direction to place the bottom left corner of the colorbar

        position_y : float, optional
            The percentage (0 to 1) along the windows's vertical
            direction to place the bottom left corner of the colorbar

        interactive : bool, optional
            Use a widget to control the size and location of the scalar bar.

        use_opacity : bool, optional
            Optionally display the opacity mapping on the scalar bar

        outline : bool, optional
            Optionally outline the scalar bar to make opacity mappings more
            obvious.

        nan_annotation : bool, optional
            Annotate the NaN color

        below_label : str, optional
            String annotation for values below the scalars range

        above_label : str, optional
            String annotation for values above the scalars range

        background_color : array, optional
            The color used for the background in RGB format.

        n_colors : int, optional
            The maximum number of color displayed in the scalar bar.

        fill : bool
            Draw a filled box behind the scalar bar with the ``background_color``

        Notes
        -----
        Setting title_font_size, or label_font_size disables automatic font
        sizing for both the title and label.

        """
        if interactive is None:
            interactive = rcParams['interactive']
        if font_family is None:
            font_family = rcParams['font']['family']
        if label_font_size is None:
            label_font_size = rcParams['font']['label_size']
        if title_font_size is None:
            title_font_size = rcParams['font']['title_size']
        if color is None:
            color = rcParams['font']['color']
        if fmt is None:
            fmt = rcParams['font']['fmt']
        if vertical is None:
            if rcParams['colorbar_orientation'].lower() == 'vertical':
                vertical = True
        # Automatically choose size if not specified
        if width is None:
            if vertical:
                width = rcParams['colorbar_vertical']['width']
            else:
                width = rcParams['colorbar_horizontal']['width']
        if height is None:
            if vertical:
                height = rcParams['colorbar_vertical']['height']
            else:
                height = rcParams['colorbar_horizontal']['height']

        # check if maper exists
        if mapper is None:
            if not hasattr(self, 'mapper') or self.mapper is None:
                raise AttributeError('Mapper does not exist.  '
                                     'Add a mesh with scalars first.')
            mapper = self.mapper

        if title:
            # Check that this data hasn't already been plotted
            if title in list(self._scalar_bar_ranges.keys()):
                clim = list(self._scalar_bar_ranges[title])
                newrng = mapper.scalar_range
                oldmappers = self._scalar_bar_mappers[title]
                # get max for range and reset everything
                if newrng[0] < clim[0]:
                    clim[0] = newrng[0]
                if newrng[1] > clim[1]:
                    clim[1] = newrng[1]
                for mh in oldmappers:
                    mh.scalar_range = clim[0], clim[1]
                mapper.scalar_range = clim[0], clim[1]
                self._scalar_bar_mappers[title].append(mapper)
                self._scalar_bar_ranges[title] = clim
                # Color bar already present and ready to be used so returning
                return

        # Automatically choose location if not specified
        if position_x is None or position_y is None:
            try:
                slot = min(self._scalar_bar_slots)
                self._scalar_bar_slots.remove(slot)
                self._scalar_bar_slot_lookup[title] = slot
            except:
                raise RuntimeError('Maximum number of color bars reached.')
            if position_x is None:
                if vertical:
                    position_x = rcParams['colorbar_vertical']['position_x']
                    position_x -= slot * (width + 0.2 * width)
                else:
                    position_x = rcParams['colorbar_horizontal']['position_x']

            if position_y is None:
                if vertical:
                    position_y = rcParams['colorbar_vertical']['position_y']
                else:
                    position_y = rcParams['colorbar_horizontal']['position_y']
                    position_y += slot * height
        # Adjust to make sure on the screen
        if position_x + width > 1:
            position_x -= width
        if position_y + height > 1:
            position_y -= height

        # parse color
        color = parse_color(color)

        # Create scalar bar
        self.scalar_bar = vtk.vtkScalarBarActor()
        if background_color is not None:
            background_color = parse_color(background_color, opacity=1.0)
            background_color = np.array(background_color) * 255
            self.scalar_bar.GetBackgroundProperty().SetColor(background_color[0:3])

            if fill:
                self.scalar_bar.DrawBackgroundOn()

            lut = vtk.vtkLookupTable()
            lut.DeepCopy(mapper.lookup_table)
            ctable = vtk_to_numpy(lut.GetTable())
            alphas = ctable[:, -1][:, np.newaxis] / 255.
            use_table = ctable.copy()
            use_table[:, -1] = 255.
            ctable = (use_table * alphas) + background_color * (1 - alphas)
            lut.SetTable(numpy_to_vtk(ctable, array_type=vtk.VTK_UNSIGNED_CHAR))
        else:
            lut = mapper.lookup_table
        self.scalar_bar.SetLookupTable(lut)
        if n_colors is not None:
            self.scalar_bar.SetMaximumNumberOfColors(n_colors)

        if n_labels < 1:
            self.scalar_bar.DrawTickLabelsOff()
        else:
            self.scalar_bar.DrawTickLabelsOn()
            self.scalar_bar.SetNumberOfLabels(n_labels)

        if nan_annotation:
            self.scalar_bar.DrawNanAnnotationOn()

        if above_label:
            self.scalar_bar.DrawAboveRangeSwatchOn()
            self.scalar_bar.SetAboveRangeAnnotation(above_label)
        if below_label:
            self.scalar_bar.DrawBelowRangeSwatchOn()
            self.scalar_bar.SetBelowRangeAnnotation(below_label)

        # edit the size of the colorbar
        self.scalar_bar.SetHeight(height)
        self.scalar_bar.SetWidth(width)
        self.scalar_bar.SetPosition(position_x, position_y)

        if fmt is not None:
            self.scalar_bar.SetLabelFormat(fmt)

        if vertical:
            self.scalar_bar.SetOrientationToVertical()
        else:
            self.scalar_bar.SetOrientationToHorizontal()

        if label_font_size is not None or title_font_size is not None:
            self.scalar_bar.UnconstrainedFontSizeOn()
            self.scalar_bar.AnnotationTextScalingOn()

        label_text = self.scalar_bar.GetLabelTextProperty()
        anno_text = self.scalar_bar.GetAnnotationTextProperty()
        label_text.SetColor(color)
        anno_text.SetColor(color)
        label_text.SetShadow(shadow)
        anno_text.SetShadow(shadow)

        # Set font
        label_text.SetFontFamily(parse_font_family(font_family))
        anno_text.SetFontFamily(parse_font_family(font_family))
        label_text.SetItalic(italic)
        anno_text.SetItalic(italic)
        label_text.SetBold(bold)
        anno_text.SetBold(bold)
        if label_font_size:
            label_text.SetFontSize(label_font_size)
            anno_text.SetFontSize(label_font_size)

        # Set properties
        if title:
            clim = mapper.scalar_range
            self._scalar_bar_ranges[title] = clim
            self._scalar_bar_mappers[title] = [mapper]

            self.scalar_bar.SetTitle(title)
            title_text = self.scalar_bar.GetTitleTextProperty()

            title_text.SetJustificationToCentered()

            title_text.SetItalic(italic)
            title_text.SetBold(bold)
            title_text.SetShadow(shadow)
            if title_font_size:
                title_text.SetFontSize(title_font_size)

            # Set font
            title_text.SetFontFamily(parse_font_family(font_family))

            # set color
            title_text.SetColor(color)

            self._scalar_bar_actors[title] = self.scalar_bar

        if interactive is None:
            interactive = rcParams['interactive']
            if self.shape != (1, 1):
                interactive = False
        elif interactive and self.shape != (1, 1):
            raise ValueError('Interactive scalar bars disabled for multi-renderer plots')

        if interactive and hasattr(self, 'iren'):
            self.scalar_widget = vtk.vtkScalarBarWidget()
            self.scalar_widget.SetScalarBarActor(self.scalar_bar)
            self.scalar_widget.SetInteractor(self.iren)
            self.scalar_widget.SetEnabled(1)
            rep = self.scalar_widget.GetRepresentation()
            # self.scalar_widget.On()
            if vertical is True or vertical is None:
                rep.SetOrientation(1)  # 0 = Horizontal, 1 = Vertical
            else:
                rep.SetOrientation(0)  # 0 = Horizontal, 1 = Vertical
            self._scalar_bar_widgets[title] = self.scalar_widget

        if use_opacity:
            self.scalar_bar.SetUseOpacity(True)

        if outline:
            self.scalar_bar.SetDrawFrame(True)
            frame_prop = self.scalar_bar.GetFrameProperty()
            frame_prop.SetColor(color)
        else:
            self.scalar_bar.SetDrawFrame(False)

        self.add_actor(self.scalar_bar, reset_camera=False, pickable=False)

        return self.scalar_bar # return the actor

    def update_scalars(self, scalars, mesh=None, render=True):
        """Update scalars of an object in the plotter.

        Parameters
        ----------
        scalars : np.ndarray
            Scalars to replace existing scalars.

        mesh : vtk.PolyData or vtk.UnstructuredGrid, optional
            Object that has already been added to the Plotter.  If
            None, uses last added mesh.

        render : bool, optional
            Forces an update to the render window.  Default True.

        """
        if mesh is None:
            mesh = self.mesh

        if isinstance(mesh, (collections.abc.Iterable, pyvista.MultiBlock)):
            # Recursive if need to update scalars on many meshes
            for m in mesh:
                self.update_scalars(scalars, mesh=m, render=False)
            if render:
                self.render()
            return

        if isinstance(scalars, str):
            # Grab scalars array if name given
            scalars = get_array(mesh, scalars)

        if scalars is None:
            if render:
                self.render()
            return

        if scalars.shape[0] == mesh.GetNumberOfPoints():
            data = mesh.GetPointData()
        elif scalars.shape[0] == mesh.GetNumberOfCells():
            data = mesh.GetCellData()
        else:
            raise_not_matching(scalars, mesh)

        vtk_scalars = data.GetScalars()
        if vtk_scalars is None:
            raise ValueError('No active scalars')
        s = convert_array(vtk_scalars)
        s[:] = scalars
        data.Modified()
        try:
            # Why are the points updated here? Not all datasets have points
            # and only the scalars array is modified by this function...
            mesh.GetPoints().Modified()
        except:
            pass

        if render:
            self.render()

    def update_coordinates(self, points, mesh=None, render=True):
        """Update the points of an object in the plotter.

        Parameters
        ----------
        points : np.ndarray
            Points to replace existing points.

        mesh : vtk.PolyData or vtk.UnstructuredGrid, optional
            Object that has already been added to the Plotter.  If
            None, uses last added mesh.

        render : bool, optional
            Forces an update to the render window.  Default True.

        """
        if mesh is None:
            mesh = self.mesh

        mesh.points = points

        if render:
            self.render()

    def _clear_ren_win(self):
        """Clear the render window."""
        if hasattr(self, 'ren_win'):
            self.ren_win.Finalize()
            del self.ren_win

    def close(self):
        """Close the render window."""
        # must close out widgets first
        super().close()
        # Renderer has an axes widget, so close it
        for renderer in self.renderers:
            renderer.close()

        # Grab screenshots of last render
        if self._store_image:
            self.last_image = self.screenshot(None, return_img=True)
            self.last_image_depth = self.get_image_depth()

        if hasattr(self, 'scalar_widget'):
            del self.scalar_widget

        # reset scalar bar stuff
        self.clear()

        self._clear_ren_win()

        if hasattr(self, '_style'):
            del self._style

        if hasattr(self, 'iren'):
            # self.iren.RemoveAllObservers()
            for obs in self._observers.values():
                self.iren.RemoveObservers(obs)
            del self._observers
            self.iren.TerminateApp()
            del self.iren

        if hasattr(self, 'textActor'):
            del self.textActor

        # end movie
        if hasattr(self, 'mwriter'):
            try:
                self.mwriter.close()
            except BaseException:
                pass

        # this helps managing closed plotters
        self._closed = True

    def deep_clean(self):
        """Clean the plotter of the memory."""
        for renderer in self.renderers:
            renderer.deep_clean()
        for renderer in self._background_renderers:
            if renderer is not None:
                renderer.deep_clean()
        # Do not remove the renderers on the clean
        self.mesh = None
        self.mapper = None

    def add_text(self, text, position='upper_left', font_size=18, color=None,
                 font=None, shadow=False, name=None, viewport=False):
        """Add text to plot object in the top left corner by default.

        Parameters
        ----------
        text : str
            The text to add the rendering

        position : str, tuple(float)
            Position to place the bottom left corner of the text box.
            If tuple is used, the position of the text uses the pixel
            coordinate system (default). In this case,
            it returns a more general `vtkOpenGLTextActor`.
            If string name is used, it returns a `vtkCornerAnnotation`
            object normally used for fixed labels (like title or xlabel).
            Default is to find the top left corner of the rendering window
            and place text box up there. Available position: ``'lower_left'``,
            ``'lower_right'``, ``'upper_left'``, ``'upper_right'``,
            ``'lower_edge'``, ``'upper_edge'``, ``'right_edge'``, and
            ``'left_edge'``

        font : string, optional
            Font name may be courier, times, or arial

        shadow : bool, optional
            Adds a black shadow to the text.  Defaults to False

        name : str, optional
            The name for the added actor so that it can be easily updated.
            If an actor of this name already exists in the rendering window, it
            will be replaced by the new actor.

        viewport: bool
            If True and position is a tuple of float, uses
            the normalized viewport coordinate system (values between 0.0
            and 1.0 and support for HiDPI).

        Return
        ------
        textActor : vtk.vtkTextActor
            Text actor added to plot

        """
        if font is None:
            font = rcParams['font']['family']
        if font_size is None:
            font_size = rcParams['font']['size']
        if color is None:
            color = rcParams['font']['color']
        if position is None:
            # Set the position of the text to the top left corner
            window_size = self.window_size
            x = (window_size[0] * 0.02) / self.shape[0]
            y = (window_size[1] * 0.85) / self.shape[0]
            position = [x, y]

        corner_mappings = {
            'lower_left': vtk.vtkCornerAnnotation.LowerLeft,
            'lower_right': vtk.vtkCornerAnnotation.LowerRight,
            'upper_left': vtk.vtkCornerAnnotation.UpperLeft,
            'upper_right': vtk.vtkCornerAnnotation.UpperRight,
            'lower_edge': vtk.vtkCornerAnnotation.LowerEdge,
            'upper_edge': vtk.vtkCornerAnnotation.UpperEdge,
            'left_edge': vtk.vtkCornerAnnotation.LeftEdge,
            'right_edge': vtk.vtkCornerAnnotation.RightEdge,

        }
        corner_mappings['ll'] = corner_mappings['lower_left']
        corner_mappings['lr'] = corner_mappings['lower_right']
        corner_mappings['ul'] = corner_mappings['upper_left']
        corner_mappings['ur'] = corner_mappings['upper_right']
        corner_mappings['top'] = corner_mappings['upper_edge']
        corner_mappings['bottom'] = corner_mappings['lower_edge']
        corner_mappings['right'] = corner_mappings['right_edge']
        corner_mappings['r'] = corner_mappings['right_edge']
        corner_mappings['left'] = corner_mappings['left_edge']
        corner_mappings['l'] = corner_mappings['left_edge']

        if isinstance(position, (int, str, bool)):
            if isinstance(position, str):
                position = corner_mappings[position]
            elif position is True:
                position = corner_mappings['upper_left']
            self.textActor = vtk.vtkCornerAnnotation()
            # This is how you set the font size with this actor
            self.textActor.SetLinearFontScaleFactor(font_size // 2)
            self.textActor.SetText(position, text)
        else:
            self.textActor = vtk.vtkTextActor()
            self.textActor.SetInput(text)
            self.textActor.SetPosition(position)
            if viewport:
                self.textActor.GetActualPositionCoordinate().SetCoordinateSystemToNormalizedViewport()
                self.textActor.GetActualPosition2Coordinate().SetCoordinateSystemToNormalizedViewport()
            self.textActor.GetTextProperty().SetFontSize(int(font_size * 2))

        self.textActor.GetTextProperty().SetColor(parse_color(color))
        self.textActor.GetTextProperty().SetFontFamily(FONT_KEYS[font])
        self.textActor.GetTextProperty().SetShadow(shadow)

        self.add_actor(self.textActor, reset_camera=False, name=name, pickable=False)
        return self.textActor

    def open_movie(self, filename, framerate=24):
        """Establish a connection to the ffmpeg writer.

        Parameters
        ----------
        filename : str
            Filename of the movie to open.  Filename should end in mp4,
            but other filetypes may be supported.  See "imagio.get_writer"

        framerate : int, optional
            Frames per second.

        """
        if isinstance(pyvista.FIGURE_PATH, str) and not os.path.isabs(filename):
            filename = os.path.join(pyvista.FIGURE_PATH, filename)
        self.mwriter = imageio.get_writer(filename, fps=framerate)

    def open_gif(self, filename):
        """Open a gif file.

        Parameters
        ----------
        filename : str
            Filename of the gif to open.  Filename must end in gif.

        """
        if filename[-3:] != 'gif':
            raise ValueError('Unsupported filetype.  Must end in .gif')
        if isinstance(pyvista.FIGURE_PATH, str) and not os.path.isabs(filename):
            filename = os.path.join(pyvista.FIGURE_PATH, filename)
        self._gif_filename = os.path.abspath(filename)
        self.mwriter = imageio.get_writer(filename, mode='I')

    def write_frame(self):
        """Write a single frame to the movie file."""
        if not hasattr(self, 'mwriter'):
            raise RuntimeError('This plotter has not opened a movie or GIF file.')
        self.mwriter.append_data(self.image)

    def _run_image_filter(self, ifilter):
        # Update filter and grab pixels
        ifilter.Modified()
        ifilter.Update()
        image = pyvista.wrap(ifilter.GetOutput())
        img_size = image.dimensions
        img_array = pyvista.utilities.point_array(image, 'ImageScalars')

        # Reshape and write
        tgt_size = (img_size[1], img_size[0], -1)
        return img_array.reshape(tgt_size)[::-1]

    def get_image_depth(self,
                        fill_value=np.nan,
                        reset_camera_clipping_range=True):
        """Return a depth image representing current render window.

        Parameters
        ----------
        fill_value : float
            Fill value for points in image that don't include objects in scene.
            To not use a fill value, pass ``None``.

        reset_camera_clipping_range : bool
            Reset the camera clipping range to include data in view?

        Return
        ------
        image_depth : numpy.ndarray
            Image of depth values from camera orthogonal to image plane

        Notes
        -----
        Values in image_depth are negative to adhere to a
        right-handed coordinate system.

        """
        if not hasattr(self, 'ren_win') and hasattr(self, 'last_image_depth'):
            zval = self.last_image_depth.copy()
            if fill_value is not None:
                zval[self._image_depth_null] = fill_value
            return zval

        # Ensure points in view are within clipping range of renderer?
        if reset_camera_clipping_range:
            self.renderer.ResetCameraClippingRange()

        # Get the z-buffer image
        ifilter = vtk.vtkWindowToImageFilter()
        ifilter.SetInput(self.ren_win)
        ifilter.ReadFrontBufferOff()
        ifilter.SetInputBufferTypeToZBuffer()
        zbuff = self._run_image_filter(ifilter)[:, :, 0]

        # Convert z-buffer values to depth from camera
        with warnings.catch_warnings():
            warnings.filterwarnings('ignore')
            near, far = self.camera.GetClippingRange()
            if self.camera.GetParallelProjection():
                zval = (zbuff - near) / (far - near)
            else:
                zval = 2 * near * far / ((zbuff - 0.5) * 2 * (far - near) - near - far)

            # Consider image values outside clipping range as nans
            args = np.logical_or(zval < -far, np.isclose(zval, -far))
        self._image_depth_null = args
        if fill_value is not None:
            zval[args] = fill_value

        return zval

    def add_lines(self, lines, color=(1, 1, 1), width=5, label=None, name=None):
        """Add lines to the plotting object.

        Parameters
        ----------
        lines : np.ndarray or pyvista.PolyData
            Points representing line segments.  For example, two line segments
            would be represented as:

            np.array([[0, 0, 0], [1, 0, 0], [1, 0, 0], [1, 1, 0]])

        color : string or 3 item list, optional, defaults to white
            Either a string, rgb list, or hex color string.  For example:
                color='white'
                color='w'
                color=[1, 1, 1]
                color='#FFFFFF'

        width : float, optional
            Thickness of lines

        name : str, optional
            The name for the added actor so that it can be easily updated.
            If an actor of this name already exists in the rendering window, it
            will be replaced by the new actor.

        Return
        ------
        actor : vtk.vtkActor
            Lines actor.

        """
        if not isinstance(lines, np.ndarray):
            raise TypeError('Input should be an array of point segments')

        lines = pyvista.lines_from_points(lines)

        # Create mapper and add lines
        mapper = vtk.vtkDataSetMapper()
        mapper.SetInputData(lines)

        rgb_color = parse_color(color)

        # legend label
        if label:
            if not isinstance(label, str):
                raise TypeError('Label must be a string')
            self._labels.append([lines, label, rgb_color])

        # Create actor
        actor = vtk.vtkActor()
        actor.SetMapper(mapper)
        actor.GetProperty().SetLineWidth(width)
        actor.GetProperty().EdgeVisibilityOn()
        actor.GetProperty().SetEdgeColor(rgb_color)
        actor.GetProperty().SetColor(rgb_color)
        actor.GetProperty().LightingOff()

        # Add to renderer
        self.add_actor(actor, reset_camera=False, name=name, pickable=False)
        return actor

    def remove_scalar_bar(self):
        """Remove the scalar bar."""
        if hasattr(self, 'scalar_bar'):
            self.remove_actor(self.scalar_bar, reset_camera=False)

    def add_point_labels(self, points, labels, italic=False, bold=True,
                         font_size=None, text_color=None,
                         font_family=None, shadow=False,
                         show_points=True, point_color=None, point_size=5,
                         name=None, shape_color='grey', shape='rounded_rect',
                         fill_shape=True, margin=3, shape_opacity=1.0,
                         pickable=False, render_points_as_spheres=False,
                         tolerance=0.001):
        """Create a point actor with one label from list labels assigned to each point.

        Parameters
        ----------
        points : np.ndarray or pyvista.Common
            n x 3 numpy array of points or pyvista dataset with points

        labels : list or str
            List of labels.  Must be the same length as points. If a string name
            is given with a pyvista.Common input for points, then these are fetched.

        italic : bool, optional
            Italicises title and bar labels.  Default False.

        bold : bool, optional
            Bolds title and bar labels.  Default True

        font_size : float, optional
            Sets the size of the title font.  Defaults to 16.

        text_color : string or 3 item list, optional
            Color of text. Either a string, rgb list, or hex color string.

                text_color='white'
                text_color='w'
                text_color=[1, 1, 1]
                text_color='#FFFFFF'

        font_family : string, optional
            Font family.  Must be either courier, times, or arial.

        shadow : bool, optional
            Adds a black shadow to the text.  Defaults to False

        show_points : bool, optional
            Controls if points are visible.  Default True

        point_color : string or 3 item list, optional. Color of points (if visible).
            Either a string, rgb list, or hex color string.  For example:

                text_color='white'
                text_color='w'
                text_color=[1, 1, 1]
                text_color='#FFFFFF'

        point_size : float, optional
            Size of points (if visible)

        name : str, optional
            The name for the added actor so that it can be easily updated.
            If an actor of this name already exists in the rendering window, it
            will be replaced by the new actor.


        shape_color : string or 3 item list, optional. Color of points (if visible).
            Either a string, rgb list, or hex color string.  For example:

        shape : str, optional
            The string name of the shape to use. Options are ``'rect'`` or
            ``'rounded_rect'``. If you want no shape, pass ``None``

        fill_shape : bool, optional
            Fill the shape with the ``shape_color``. Outlines if ``False``.

        margin : int, optional
            The size of the margin on the label background shape. Default is 3.

        shape_opacity : float
            The opacity of the shape between zero and one.

        tolerance : float
            a tolerance to use to determine whether a point label is visible.
            A tolerance is usually required because the conversion from world
            space to display space during rendering introduces numerical
            round-off.

        Return
        ------
        labelActor : vtk.vtkActor2D
            VTK label actor.  Can be used to change properties of the labels.

        """
        if font_family is None:
            font_family = rcParams['font']['family']
        if font_size is None:
            font_size = rcParams['font']['size']
        if point_color is None:
            point_color = rcParams['color']
        if text_color is None:
            text_color = rcParams['font']['color']

        if isinstance(points, (list, tuple)):
            points = np.array(points)

        if isinstance(points, np.ndarray):
            vtkpoints = pyvista.PolyData(points) # Cast to poly data
        elif is_pyvista_dataset(points):
            vtkpoints = pyvista.PolyData(points.points)
            if isinstance(labels, str):
                labels = points.point_arrays[labels].astype(str)
        else:
            raise TypeError('Points type not usable: {}'.format(type(points)))

        if len(vtkpoints.points) != len(labels):
            raise ValueError('There must be one label for each point')

        if name is None:
            name = '{}({})'.format(type(vtkpoints).__name__, vtkpoints.memory_address)

        vtklabels = vtk.vtkStringArray()
        vtklabels.SetName('labels')
        for item in labels:
            vtklabels.InsertNextValue(str(item))
        vtkpoints.GetPointData().AddArray(vtklabels)

        # Only show visible points
        vis_points = vtk.vtkSelectVisiblePoints()
        vis_points.SetInputData(vtkpoints)
        vis_points.SetRenderer(self.renderer)
        vis_points.SetTolerance(tolerance)

        # Create hierarchy
        hier = vtk.vtkPointSetToLabelHierarchy()
        hier.SetInputConnection(vis_points.GetOutputPort())
        hier.SetLabelArrayName('labels')

        # create label mapper
        labelMapper = vtk.vtkLabelPlacementMapper()
        labelMapper.SetInputConnection(hier.GetOutputPort())
        if not isinstance(shape, str):
            labelMapper.SetShapeToNone()
        elif shape.lower() in 'rect':
            labelMapper.SetShapeToRect()
        elif shape.lower() in 'rounded_rect':
            labelMapper.SetShapeToRoundedRect()
        else:
            raise ValueError('Shape ({}) not understood'.format(shape))
        if fill_shape:
            labelMapper.SetStyleToFilled()
        else:
            labelMapper.SetStyleToOutline()
        labelMapper.SetBackgroundColor(parse_color(shape_color))
        labelMapper.SetBackgroundOpacity(shape_opacity)
        labelMapper.SetMargin(margin)

        textprop = hier.GetTextProperty()
        textprop.SetItalic(italic)
        textprop.SetBold(bold)
        textprop.SetFontSize(font_size)
        textprop.SetFontFamily(parse_font_family(font_family))
        textprop.SetColor(parse_color(text_color))
        textprop.SetShadow(shadow)

        self.remove_actor('{}-points'.format(name), reset_camera=False)
        self.remove_actor('{}-labels'.format(name), reset_camera=False)

        # add points
        if show_points:
            style = 'points'
        else:
            style = 'surface'
        self.add_mesh(vtkpoints, style=style, color=point_color,
                      point_size=point_size, name='{}-points'.format(name),
                      pickable=pickable,
                      render_points_as_spheres=render_points_as_spheres)

        labelActor = vtk.vtkActor2D()
        labelActor.SetMapper(labelMapper)
        self.add_actor(labelActor, reset_camera=False,
                       name='{}-labels'.format(name), pickable=False)

        return labelActor

    def add_point_scalar_labels(self, points, labels, fmt=None, preamble='', **kwargs):
        """Label the points from a dataset with the values of their scalars.

        Wrapper for :func:`pyvista.BasePlotter.add_point_labels`.

        Parameters
        ----------
        points : np.ndarray or pyvista.Common
            n x 3 numpy array of points or pyvista dataset with points

        labels : str
            String name of the point data array to use.

        fmt : str
            String formatter used to format numerical data

        """
        if not is_pyvista_dataset(points):
            raise TypeError('input points must be a pyvista dataset, not: {}'.format(type(points)))
        if not isinstance(labels, str):
            raise TypeError('labels must be a string name of the scalars array to use')
        if fmt is None:
            fmt = rcParams['font']['fmt']
        if fmt is None:
            fmt = '%.6e'
        scalars = points.point_arrays[labels]
        phrase = '{} {}'.format(preamble, '%.3e')
        labels = [phrase % val for val in scalars]
        return self.add_point_labels(points, labels, **kwargs)

    def add_points(self, points, **kwargs):
        """Add points to a mesh."""
        kwargs['style'] = 'points'
        return self.add_mesh(points, **kwargs)

    def add_arrows(self, cent, direction, mag=1, **kwargs):
        """Add arrows to plotting object."""
        direction = direction.copy()
        if cent.ndim != 2:
            cent = cent.reshape((-1, 3))

        if direction.ndim != 2:
            direction = direction.reshape((-1, 3))

        direction[:,0] *= mag
        direction[:,1] *= mag
        direction[:,2] *= mag

        pdata = pyvista.vector_poly_data(cent, direction)
        # Create arrow object
        arrow = vtk.vtkArrowSource()
        arrow.Update()
        glyph3D = vtk.vtkGlyph3D()
        glyph3D.SetSourceData(arrow.GetOutput())
        glyph3D.SetInputData(pdata)
        glyph3D.SetVectorModeToUseVector()
        glyph3D.Update()

        arrows = wrap(glyph3D.GetOutput())

        return self.add_mesh(arrows, **kwargs)

    @staticmethod
    def _save_image(image, filename, return_img=None):
        """Save a NumPy image array.

        This is an internal helper.

        """
        if not image.size:
            raise ValueError('Empty image. Have you run plot() first?')
        # write screenshot to file
        supported_formats = [".png", ".jpeg", ".jpg", ".bmp", ".tif", ".tiff"]
        if isinstance(filename, str):
            if isinstance(pyvista.FIGURE_PATH, str) and not os.path.isabs(filename):
                filename = os.path.join(pyvista.FIGURE_PATH, filename)
            if not any([filename.lower().endswith(ext) for ext in supported_formats]):
                filename += ".png"
            filename = os.path.abspath(os.path.expanduser(filename))
            w = imageio.imwrite(filename, image)
            if not return_img:
                return w
        return image

    def save_graphic(self, filename, title='PyVista Export', raster=True, painter=True):
        """Save a screenshot of the rendering window as a graphic file.

        The supported formats are: '.svg', '.eps', '.ps', '.pdf', '.tex'

        """
        if not hasattr(self, 'ren_win'):
            raise AttributeError('This plotter is closed and unable to save a screenshot.')
        if isinstance(pyvista.FIGURE_PATH, str) and not os.path.isabs(filename):
            filename = os.path.join(pyvista.FIGURE_PATH, filename)
        filename = os.path.abspath(os.path.expanduser(filename))
        extension = pyvista.fileio.get_ext(filename)
        valid = ['.svg', '.eps', '.ps', '.pdf', '.tex']
        if extension not in valid:
            raise ValueError('Extension ({}) is an invalid choice. Valid options include: {}'.format(extension, ', '.join(valid)))
        writer = vtk.vtkGL2PSExporter()
        modes = {
            '.svg': writer.SetFileFormatToSVG,
            '.eps': writer.SetFileFormatToEPS,
            '.ps': writer.SetFileFormatToPS,
            '.pdf': writer.SetFileFormatToPDF,
            '.tex': writer.SetFileFormatToTeX,
        }
        writer.CompressOff()
        writer.SetFilePrefix(filename.replace(extension, ''))
        writer.SetInput(self.ren_win)
        modes[extension]()
        writer.SetTitle(title)
        writer.SetWrite3DPropsAsRasterImage(raster)
        if painter:
            writer.UsePainterSettings()
        writer.Update()
        return

    def screenshot(self, filename=None, transparent_background=None,
                   return_img=None, window_size=None):
        """Take screenshot at current camera position.

        Parameters
        ----------
        filename : str, optional
            Location to write image to.  If None, no image is written.

        transparent_background : bool, optional
            Makes the background transparent.  Default False.

        return_img : bool, optional
            If a string filename is given and this is true, a NumPy array of
            the image will be returned.

        Return
        ------
        img :  numpy.ndarray
            Array containing pixel RGB and alpha.  Sized:
            [Window height x Window width x 3] for transparent_background=False
            [Window height x Window width x 4] for transparent_background=True

        Examples
        --------
        >>> import pyvista
        >>> sphere = pyvista.Sphere()
        >>> plotter = pyvista.Plotter()
        >>> actor = plotter.add_mesh(sphere)
        >>> plotter.screenshot('screenshot.png') # doctest:+SKIP

        """
        if window_size is not None:
            self.window_size = window_size

        # configure image filter
        if transparent_background is None:
            transparent_background = rcParams['transparent_background']
        self.image_transparent_background = transparent_background

        # This if statement allows you to save screenshots of closed plotters
        # This is needed for the sphinx-gallery work
        if not hasattr(self, 'ren_win'):
            # If plotter has been closed...
            # check if last_image exists
            if hasattr(self, 'last_image'):
                # Save last image
                return self._save_image(self.last_image, filename, return_img)
            # Plotter hasn't been rendered or was improperly closed
            raise AttributeError('This plotter is closed and unable to save a screenshot.')

        self.render()

        # debug: this needs to be called twice for some reason,
        img = self.image
        img = self.image

        return self._save_image(img, filename, return_img)

    def add_legend(self, labels=None, bcolor=(0.5, 0.5, 0.5), border=False,
                   size=None, name=None):
        """Add a legend to render window.

        Entries must be a list containing one string and color entry for each
        item.

        Parameters
        ----------
        labels : list, optional
            When set to None, uses existing labels as specified by

            - add_mesh
            - add_lines
            - add_points

            List containing one entry for each item to be added to the
            legend.  Each entry must contain two strings, [label,
            color], where label is the name of the item to add, and
            color is the color of the label to add.

        bcolor : list or string, optional
            Background color, either a three item 0 to 1 RGB color
            list, or a matplotlib color string (e.g. 'w' or 'white'
            for a white color).  If None, legend background is
            disabled.

        border : bool, optional
            Controls if there will be a border around the legend.
            Default False.

        size : list, optional
            Two float list, each float between 0 and 1.  For example
            [0.1, 0.1] would make the legend 10% the size of the
            entire figure window.

        name : str, optional
            The name for the added actor so that it can be easily updated.
            If an actor of this name already exists in the rendering window, it
            will be replaced by the new actor.

        Return
        ------
        legend : vtk.vtkLegendBoxActor
            Actor for the legend.

        Examples
        --------
        >>> import pyvista
        >>> from pyvista import examples
        >>> mesh = examples.load_hexbeam()
        >>> othermesh = examples.load_uniform()
        >>> plotter = pyvista.Plotter()
        >>> _ = plotter.add_mesh(mesh, label='My Mesh')
        >>> _ = plotter.add_mesh(othermesh, 'k', label='My Other Mesh')
        >>> _ = plotter.add_legend()
        >>> plotter.show() # doctest:+SKIP

        Alternative manual example

        >>> import pyvista
        >>> from pyvista import examples
        >>> mesh = examples.load_hexbeam()
        >>> othermesh = examples.load_uniform()
        >>> legend_entries = []
        >>> legend_entries.append(['My Mesh', 'w'])
        >>> legend_entries.append(['My Other Mesh', 'k'])
        >>> plotter = pyvista.Plotter()
        >>> _ = plotter.add_mesh(mesh)
        >>> _ = plotter.add_mesh(othermesh, 'k')
        >>> _ = plotter.add_legend(legend_entries)
        >>> plotter.show() # doctest:+SKIP

        """
        self.legend = vtk.vtkLegendBoxActor()

        if labels is None:
            # use existing labels
            if not self._labels:
                raise ValueError('No labels input.\n\n'
                                 'Add labels to individual items when adding them to'
                                 'the plotting object with the "label=" parameter.  '
                                 'or enter them as the "labels" parameter.')

            self.legend.SetNumberOfEntries(len(self._labels))
            for i, (vtk_object, text, color) in enumerate(self._labels):
                self.legend.SetEntry(i, vtk_object, text, parse_color(color))

        else:
            self.legend.SetNumberOfEntries(len(labels))
            legendface = pyvista.single_triangle()
            for i, (text, color) in enumerate(labels):
                self.legend.SetEntry(i, legendface, text, parse_color(color))

        if size:
            self.legend.SetPosition2(size[0], size[1])

        if bcolor is None:
            self.legend.UseBackgroundOff()
        else:
            self.legend.UseBackgroundOn()
            self.legend.SetBackgroundColor(bcolor)

        if border:
            self.legend.BorderOn()
        else:
            self.legend.BorderOff()

        # Add to renderer
        self.add_actor(self.legend, reset_camera=False, name=name, pickable=False)
        return self.legend

    def set_background(self, color, top=None, all_renderers=True):
        """Set the background color.

        Parameters
        ----------
        color : string or 3 item list, optional, defaults to white
            Either a string, rgb list, or hex color string.  For example:
                color='white'
                color='w'
                color=[1, 1, 1]
                color='#FFFFFF'

        top : string or 3 item list, optional, defaults to None
            If given, this will enable a gradient background where the
            ``color`` argument is at the bottom and the color given in ``top``
            will be the color at the top of the renderer.

        all_renderers : bool
            If True, applies to all renderers in subplots. If False, then
            only applies to the active renderer.

        """
        if all_renderers:
            for renderer in self.renderers:
                renderer.set_background(color, top=top)
        else:
            self.renderer.set_background(color, top=top)

    def remove_legend(self):
        """Remove the legend actor."""
        if hasattr(self, 'legend'):
            self.remove_actor(self.legend, reset_camera=False)
            self.render()

    def generate_orbital_path(self, factor=3., n_points=20, viewup=None, shift=0.0):
        """Generate an orbital path around the data scene.

        Parameters
        ----------
        factor : float
            A scaling factor when biulding the orbital extent

        n_points : int
            number of points on the orbital path

        viewup : list(float)
            the normal to the orbital plane

        shift : float, optional
            shift the plane up/down from the center of the scene by this amount

        """
        if viewup is None:
            viewup = rcParams['camera']['viewup']
        center = np.array(self.center)
        bnds = np.array(self.bounds)
        radius = (bnds[1] - bnds[0]) * factor
        y = (bnds[3] - bnds[2]) * factor
        if y > radius:
            radius = y
        center += np.array(viewup) * shift
        return pyvista.Polygon(center=center, radius=radius, normal=viewup, n_sides=n_points)

    def fly_to(self, point):
        """Move the current camera's focal point to a position point.

        The movement is animated over the number of frames specified in
        NumberOfFlyFrames. The LOD desired frame rate is used.

        """
        if not hasattr(self, 'iren'):
            raise AttributeError('This plotter does not have an interactive window')
        return self.iren.FlyTo(self.renderer, *point)

    def orbit_on_path(self, path=None, focus=None, step=0.5, viewup=None,
                      write_frames=False, threaded=False):
        """Orbit on the given path focusing on the focus point.

        Parameters
        ----------
        path : pyvista.PolyData
            Path of orbital points. The order in the points is the order of
            travel

        focus : list(float) of length 3, optional
            The point of focus the camera.

        step : float, optional
            The timestep between flying to each camera position

        viewup : list(float)
            the normal to the orbital plane

        write_frames : bool
            Assume a file is open and write a frame on each camera view during
            the orbit.

        threaded : bool, optional
            Run this as a background thread.  Generally used within a
            GUI (i.e. PyQt).

        """
        if focus is None:
            focus = self.center
        if viewup is None:
            viewup = rcParams['camera']['viewup']
        if path is None:
            path = self.generate_orbital_path(viewup=viewup)
        if not is_pyvista_dataset(path):
            path = pyvista.PolyData(path)
        points = path.points

        # Make sure the whole scene is visible
        self.camera.SetThickness(path.length)

        def orbit():
            """Define the internal thread for running the orbit."""
            for point in points:
                self.set_position(point)
                self.set_focus(focus)
                self.set_viewup(viewup)
                self.renderer.ResetCameraClippingRange()
                self.render()
                time.sleep(step)
                if write_frames:
                    self.write_frame()

        if threaded:
            thread = Thread(target=orbit)
            thread.start()
        else:
            orbit()

        return

    def export_vtkjs(self, filename, compress_arrays=False):
        """Export the current rendering scene as a VTKjs scene.

        It can be used for rendering in a web browser.

        """
        if not hasattr(self, 'ren_win'):
            raise RuntimeError('Export must be called before showing/closing the scene.')
        if isinstance(pyvista.FIGURE_PATH, str) and not os.path.isabs(filename):
            filename = os.path.join(pyvista.FIGURE_PATH, filename)
        else:
            filename = os.path.abspath(os.path.expanduser(filename))
        return export_plotter_vtkjs(self, filename, compress_arrays=compress_arrays)

    def export_obj(self, filename):
        """Export scene to OBJ format."""
        if not hasattr(self, "ren_win"):
            raise RuntimeError("This plotter must still have a render window open.")
        if isinstance(pyvista.FIGURE_PATH, str) and not os.path.isabs(filename):
            filename = os.path.join(pyvista.FIGURE_PATH, filename)
        else:
            filename = os.path.abspath(os.path.expanduser(filename))
        exporter = vtk.vtkOBJExporter()
        exporter.SetFilePrefix(filename)
        exporter.SetRenderWindow(self.ren_win)
        return exporter.Write()

    def __del__(self):
        """Delete the plotter."""
        if not self._closed:
            self.close()
        self.deep_clean()
        del self.renderers

    def add_background_image(self, image_path, scale=1, auto_resize=True,
                             as_global=True):
        """Add a background image to a plot.

        Parameters
        ----------
        image_path : str
            Path to an image file.

        scale : float, optional
            Scale the image larger or smaller relative to the size of
            the window.  For example, a scale size of 2 will make the
            largest dimension of the image twice as large as the
            largest dimension of the render window.  Defaults to 1.

        auto_resize : bool, optional
            Resize the background when the render window changes size.

        as_global : bool, optional
            When multiple render windows are present, setting
            ``as_global=False`` will cause the background to only
            appear in one window.

        Examples
        --------
        >>> import pyvista
        >>> from pyvista import examples
        >>> plotter = pyvista.Plotter()
        >>> actor = plotter.add_mesh(pyvista.Sphere())
        >>> plotter.add_background_image(examples.mapfile)
        >>> plotter.show() # doctest:+SKIP

        """
        # verify no render exists
        if self._background_renderers[self._active_renderer_index] is not None:
            raise RuntimeError('A background image already exists.  '
                               'Remove it with remove_background_image '
                               'before adding one')

        # Need to change the number of layers to support an additional
        # background layer
        self.ren_win.SetNumberOfLayers(2)
        if as_global:
            for renderer in self.renderers:
                renderer.SetLayer(1)
            view_port = None
        else:
            self.renderer.SetLayer(1)
            view_port = self.renderer.GetViewport()

        renderer = BackgroundRenderer(self, image_path, scale, view_port)
        self.ren_win.AddRenderer(renderer)
        self._background_renderers[self._active_renderer_index] = renderer

        # setup autoscaling of the image
        if auto_resize and hasattr(self, 'iren'):  # pragma: no cover
            self._add_observer('ModifiedEvent', renderer.resize)

    def remove_background_image(self):
        """Remove the background image from the current subplot."""
        renderer = self._background_renderers[self._active_renderer_index]
        if renderer is None:
            raise RuntimeError('No background image to remove at this subplot')
        renderer.deep_clean()
        self._background_renderers[self._active_renderer_index] = None

    def reset_camera_clipping_range(self):
        """Reset camera clipping planes."""
        self.renderer.ResetCameraClippingRange()


class Plotter(BasePlotter):
    """Plotting object to display vtk meshes or numpy arrays.

    Example
    -------
    >>> import pyvista
    >>> from pyvista import examples
    >>> mesh = examples.load_hexbeam()
    >>> another_mesh = examples.load_uniform()
    >>> plotter = pyvista.Plotter()
    >>> _ = plotter.add_mesh(mesh, color='red')
    >>> _ = plotter.add_mesh(another_mesh, color='blue')
    >>> plotter.show() # doctest:+SKIP

    Parameters
    ----------
    off_screen : bool, optional
        Renders off screen when True.  Useful for automated screenshots.

    notebook : bool, optional
        When True, the resulting plot is placed inline a jupyter notebook.
        Assumes a jupyter console is active.  Automatically enables off_screen.

    shape : list or tuple, optional
        Number of sub-render windows inside of the main window.
        Specify two across with ``shape=(2, 1)`` and a two by two grid
        with ``shape=(2, 2)``.  By default there is only one render window.
        Can also accept a shape as string descriptor. E.g.:
            shape="3|1" means 3 plots on the left and 1 on the right,
            shape="4/2" means 4 plots on top of 2 at bottom.

    border : bool, optional
        Draw a border around each render window.  Default False.

    border_color : string or 3 item list, optional, defaults to white
        Either a string, rgb list, or hex color string.  For example:
            color='white'
            color='w'
            color=[1, 1, 1]
            color='#FFFFFF'

    window_size : list, optional
        Window size in pixels.  Defaults to [1024, 768]

    multi_samples : int
        The number of multi-samples used to mitigate aliasing. 4 is a good
        default but 8 will have better results with a potential impact on
        performance.

    line_smoothing : bool
        If True, enable line smothing

    point_smoothing : bool
        If True, enable point smothing

    polygon_smoothing : bool
        If True, enable polygon smothing

    """

    last_update_time = 0.0
    right_timer_id = -1

    def __init__(self, off_screen=None, notebook=None, shape=(1, 1),
                 groups=None, row_weights=None, col_weights=None,
                 border=None, border_color='k', border_width=2.0,
                 window_size=None, multi_samples=None, line_smoothing=False,
                 point_smoothing=False, polygon_smoothing=False,
                 splitting_position=None, title=None):
        """Initialize a vtk plotting object."""
        super().__init__(shape=shape, border=border,
                         border_color=border_color,
                         border_width=border_width,
                         groups=groups, row_weights=row_weights, 
                         col_weights=col_weights,
                         splitting_position=splitting_position,
                         title=title)

        log.debug('Initializing')

        def on_timer(iren, event_id):
            """Exit application if interactive renderer stops."""
            if event_id == 'TimerEvent':
                self.iren.TerminateApp()

        if off_screen is None:
            off_screen = pyvista.OFF_SCREEN

        if notebook is None:
            notebook = scooby.in_ipykernel()

        self.notebook = notebook
        if self.notebook:
            off_screen = True
        self.off_screen = off_screen

        if window_size is None:
            window_size = rcParams['window_size']
        self.__prior_window_size = window_size

        if multi_samples is None:
            multi_samples = rcParams['multi_samples']

        # initialize render window
        self.ren_win = vtk.vtkRenderWindow()
        self.ren_win.SetMultiSamples(multi_samples)
        self.ren_win.SetBorders(True)
        if line_smoothing:
            self.ren_win.LineSmoothingOn()
        if point_smoothing:
            self.ren_win.PointSmoothingOn()
        if polygon_smoothing:
            self.ren_win.PolygonSmoothingOn()

        for renderer in self.renderers:
            self.ren_win.AddRenderer(renderer)

        if self.off_screen:
            self.ren_win.SetOffScreenRendering(1)
        else:  # Allow user to interact
            self.iren = vtk.vtkRenderWindowInteractor()
            self.iren.LightFollowCameraOff()
            self.iren.SetDesiredUpdateRate(30.0)
            self.iren.SetRenderWindow(self.ren_win)
            self.enable_trackball_style()
            self._observers = {}    # Map of events to observers of self.iren
            self._add_observer("KeyPressEvent", self.key_press_event)
            self.update_style()

        # Set background
        self.set_background(rcParams['background'])

        # Set window size
        self.window_size = window_size

        # add timer event if interactive render exists
        self._add_observer(vtk.vtkCommand.TimerEvent, on_timer)

        if rcParams["depth_peeling"]["enabled"]:
            if self.enable_depth_peeling():
                for renderer in self.renderers:
                    renderer.enable_depth_peeling()

    def show(self, title=None, window_size=None, interactive=True,
             auto_close=None, interactive_update=False, full_screen=False,
             screenshot=False, return_img=False, use_panel=None, cpos=None,
             height=400):
        """Display the plotting window.

        Notes
        -----
        Please use the ``q``-key to close the plotter as some operating systems
        (namely Windows) will experience issues saving a screenshot if the
        exit button in the GUI is prressed.

        Parameters
        ----------
        title : string, optional
            Title of plotting window.

        window_size : list, optional
            Window size in pixels.  Defaults to [1024, 768]

        interactive : bool, optional
            Enabled by default.  Allows user to pan and move figure.

        auto_close : bool, optional
            Enabled by default.  Exits plotting session when user
            closes the window when interactive is True.

        interactive_update: bool, optional
            Disabled by default.  Allows user to non-blocking draw,
            user should call Update() in each iteration.

        full_screen : bool, optional
            Opens window in full screen.  When enabled, ignores
            window_size.  Default False.

        use_panel : bool, optional
            If False, the interactive rendering from panel will not be used in
            notebooks

        cpos : list(tuple(floats))
            The camera position to use

        height : int, optional
            height for panel pane. Only used with panel.

        Return
        ------
        cpos : list
            List of camera position, focal point, and view up

        """
        if use_panel is None:
            use_panel = rcParams['use_panel']

        if auto_close is None:
            auto_close = rcParams['auto_close']

        if not hasattr(self, "ren_win"):
            raise RuntimeError("This plotter has been closed and cannot be shown.")

        # reset unless camera for the first render unless camera is set
        if self._first_time:  # and not self.camera_set:
            for renderer in self.renderers:
                if not renderer.camera_set and cpos is None:
                    renderer.camera_position = renderer.get_default_cam_pos()
                    renderer.ResetCamera()
                elif cpos is not None:
                    renderer.camera_position = cpos
            self._first_time = False

        # if full_screen:
        if full_screen:
            self.ren_win.SetFullScreen(True)
            self.ren_win.BordersOn()  # super buggy when disabled
        else:
            if window_size is None:
                window_size = self.window_size
            self.ren_win.SetSize(window_size[0], window_size[1])

        # Render
        log.debug('Rendering')
        self.render()

        # This has to be after the first render for some reason
        if title is None:
            title = self.title
        if title:
            self.ren_win.SetWindowName(title)
            self.title = title

        # Keep track of image for sphinx-gallery
        if pyvista.BUILDING_GALLERY or screenshot:
             # always save screenshots for sphinx_gallery
            self.last_image = self.screenshot(screenshot, return_img=True)
            self.last_image_depth = self.get_image_depth()
        disp = None

        self.update() # For Windows issues. Resolves #186
        # See: https://github.com/pyvista/pyvista/issues/186#issuecomment-550993270
        if interactive and (not self.off_screen):
            try:  # interrupts will be caught here
                log.debug('Starting iren')
                self.update_style()
                self.iren.Initialize()
                if not interactive_update:
                    self.iren.Start()
            except KeyboardInterrupt:
                log.debug('KeyboardInterrupt')
                self.close()
                raise KeyboardInterrupt
        elif self.notebook and use_panel and not hasattr(self, 'volume'):
            try:
                from panel.pane import VTK as panel_display
                disp = panel_display(self.ren_win, sizing_mode='stretch_width',
                                     height=height)
            except:
                pass
        # In the event that the user hits the exit-button on the GUI  (on
        # Windows OS) then it must be finalized and deleted as accessing it
        # will kill the kernel.
        # Here we check for that and clean it up before moving on to any of
        # the closing routines that might try to still access that
        # render window.
        if not self.ren_win.IsCurrent():
            self._clear_ren_win() # The ren_win is deleted
            # proper screenshots cannot be saved if this happens
            if not auto_close:
                warnings.warn("`auto_close` ignored: by clicking the exit button, you have destroyed the render window and we have to close it out.")
                auto_close = True
        # NOTE: after this point, nothing from the render window can be accessed
        #       as if a user presed the close button, then it destroys the
        #       the render view and a stream of errors will kill the Python
        #       kernel if code here tries to access that renderer.
        #       See issues #135 and #186 for insight before editing the
        #       remainder of this function.

        # Get camera position before closing
        cpos = self.camera_position

        # NOTE: our conversion to panel currently does not support mult-view
        #       so we should display the static screenshot in notebooks for
        #       multi-view plots until we implement this feature
        # If notebook is true and panel display failed:
        if self.notebook and (disp is None or self.shape != (1, 1)):
            import PIL.Image
            # sanity check
            try:
                import IPython
            except ImportError:
                raise ImportError('Install IPython to display image in a notebook')
            if not hasattr(self, 'last_image'):
                self.last_image = self.screenshot(screenshot, return_img=True)
            disp = IPython.display.display(PIL.Image.fromarray(self.last_image))

        # Cleanup
        if auto_close:
            self.close()

        # Return the notebook display: either panel object or image display
        if self.notebook:
            return disp

        # If user asked for screenshot, return as numpy array after camera
        # position
        if return_img or screenshot is True:
            return cpos, self.last_image

        # default to returning last used camera position
        return cpos

    def plot(self, *args, **kwargs):
        """Create a plotting window.

        Present for backwards compatibility.
        DEPRECATED: Please use `show()` instead.

        """
        logging.warning("`.plot()` is deprecated. Please use `.show()` instead.")
        return self.show(*args, **kwargs)<|MERGE_RESOLUTION|>--- conflicted
+++ resolved
@@ -157,9 +157,8 @@
 
         else:
 
-<<<<<<< HEAD
             if not isinstance(shape, (np.ndarray, collections.abc.Sequence)):
-                raise TypeError('"shape" should be a list, tuple or string descriptor.')
+                raise TypeError('"shape" should be a list, tuple or string descriptor')
             if len(shape) != 2:
                 raise ValueError('"shape" must have length 2.')
             shape = np.asarray(shape)
@@ -167,21 +166,6 @@
                 raise ValueError('"shape" must contain only positive integers.')
             # always assign shape as a tuple
             self.shape = tuple(shape)
-            for i in reversed(range(shape[0])):
-                for j in range(shape[1]):
-                    renderer = Renderer(self, border, border_color, border_width)
-                    x0 = i/shape[0]
-                    y0 = j/shape[1]
-                    x1 = (i+1)/shape[0]
-                    y1 = (j+1)/shape[1]
-                    renderer.SetViewport(y0, x0, y1, x1)
-                    self.renderers.append(renderer)
-=======
-            if not isinstance(shape, collections.Iterable):
-                raise TypeError('"shape" should be a list, tuple or string descriptor')
-            if shape[0] <= 0 or shape[1] <= 0:
-                raise ValueError('"shape" must be positive')
-            self.shape = shape
             self._render_idxs = np.empty(self.shape,dtype=int)
             # Check if row and col weights correspond to given shape, or initialize them to defaults (equally weighted)
             # and convert to normalized offsets
@@ -239,7 +223,6 @@
                         self.renderers.append(renderer)
                     else:
                         self._render_idxs[row,col] = self._render_idxs[self.groups[group,0],self.groups[group,1]]
->>>>>>> e954a4a2
 
         # each render will also have an associated background renderer
         self._background_renderers = [None for _ in range(len(self.renderers))]
@@ -311,15 +294,9 @@
                 raise IndexError('Row index is out of range ({})'.format(self.shape[0]))
             if index_column < 0 or index_column >= self.shape[1]:
                 raise IndexError('Column index is out of range ({})'.format(self.shape[1]))
-<<<<<<< HEAD
-            sz = int(self.shape[0] * self.shape[1])
-            idxs = np.array([i for i in range(sz)], dtype=int).reshape(self.shape)
-            return idxs[index_row, index_column]
+            return self._render_idxs[index_row,index_column]
         else:
             raise TypeError('"loc" must be an integer or a sequence.')
-=======
-            return self._render_idxs[index_row,index_column]
->>>>>>> e954a4a2
 
     def index_to_loc(self, index):
         """Convert a 1D index location to the 2D location on the plotting grid."""
