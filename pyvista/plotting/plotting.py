--- conflicted
+++ resolved
@@ -15,16 +15,10 @@
 import warnings
 
 import pyvista
-<<<<<<< HEAD
 from pyvista.utilities import (assert_empty_kwargs, convert_array,
                                convert_string_array, get_array,
                                is_pyvista_dataset, numpy_to_texture,
-                               raise_not_matching, wrap)
-=======
-from pyvista.utilities import (convert_array, convert_string_array,
-                               get_array, is_pyvista_dataset, numpy_to_texture,
                                raise_not_matching, try_callback, wrap)
->>>>>>> e1bac62d
 
 from .colors import get_cmap_safe
 from .export_vtkjs import export_plotter_vtkjs
