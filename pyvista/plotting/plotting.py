--- conflicted
+++ resolved
@@ -2029,453 +2029,8 @@
         self.volume.SetProperty(prop)
 
         actor, prop = self.add_actor(self.volume, reset_camera=reset_camera,
-<<<<<<< HEAD
-                                     name=name, loc=loc, culling=culling,
-                                     pickable=pickable)
-
-
-        # Add scalar bar
-        if stitle is not None and show_scalar_bar:
-            self.add_scalar_bar(stitle, **scalar_bar_args)
-
-
-        return actor
-
-
-    def update_scalar_bar_range(self, clim, name=None):
-        """Update the value range of the active or named scalar bar.
-
-        Parameters
-        ----------
-        2 item list
-            The new range of scalar bar. Example: ``[-1, 2]``.
-
-        name : str, optional
-            The title of the scalar bar to update
-        """
-        if isinstance(clim, float) or isinstance(clim, int):
-            clim = [-clim, clim]
-        if len(clim) != 2:
-            raise TypeError('clim argument must be a length 2 iterable of values: (min, max).')
-        if name is None:
-            if not hasattr(self, 'mapper'):
-                raise RuntimeError('This plotter does not have an active mapper.')
-            self.mapper.scalar_range = clim
-            return
-
-        # Use the name to find the desired actor
-        def update_mapper(mapper_helper):
-            mapper_helper.scalar_range = clim
-            return
-
-        try:
-            for mh in self._scalar_bar_mappers[name]:
-                update_mapper(mh)
-        except KeyError:
-            raise KeyError('Name ({}) not valid/not found in this plotter.')
-        return
-
-
-    @property
-    def camera_set(self):
-        """ Returns if the camera of the active renderer has been set """
-        return self.renderer.camera_set
-
-    def get_default_cam_pos(self, negative=False):
-        """ Return the default camera position of the active renderer """
-        return self.renderer.get_default_cam_pos(negative=negative)
-
-    @camera_set.setter
-    def camera_set(self, is_set):
-        """ Sets if the camera has been set on the active renderer"""
-        self.renderer.camera_set = is_set
-
-    @property
-    def renderer(self):
-        """ simply returns the active renderer """
-        return self.renderers[self._active_renderer_index]
-
-    @property
-    def bounds(self):
-        """ Returns the bounds of the active renderer """
-        return self.renderer.bounds
-
-    @property
-    def length(self):
-        """Returns the length of the diagonal of the bounding box of the scene
-        """
-        return pyvista.Box(self.bounds).length
-
-    @property
-    def center(self):
-        """ Returns the center of the active renderer """
-        return self.renderer.center
-
-    def update_bounds_axes(self):
-        """ Update the bounds of the active renderer """
-        return self.renderer.update_bounds_axes()
-
-    @property
-    def _scalar_bar_slots(self):
-        return self.renderer._scalar_bar_slots
-
-    @property
-    def _scalar_bar_slot_lookup(self):
-        return self.renderer._scalar_bar_slot_lookup
-
-    @_scalar_bar_slots.setter
-    def _scalar_bar_slots(self, value):
-        self.renderer._scalar_bar_slots = value
-
-    @_scalar_bar_slot_lookup.setter
-    def _scalar_bar_slot_lookup(self, value):
-        self.renderer._scalar_bar_slot_lookup = value
-
-    def clear(self):
-        """ Clears plot by removing all actors and properties """
-        for renderer in self.renderers:
-            renderer.RemoveAllViewProps()
-        self._scalar_bar_slots = set(range(MAX_N_COLOR_BARS))
-        self._scalar_bar_slot_lookup = {}
-        self._scalar_bar_ranges = {}
-        self._scalar_bar_mappers = {}
-        self._scalar_bar_actors = {}
-        self._scalar_bar_widgets = {}
-
-    def remove_actor(self, actor, reset_camera=False):
-        """
-        Removes an actor from the Plotter.
-
-        Parameters
-        ----------
-        actor : vtk.vtkActor
-            Actor that has previously added to the Renderer.
-
-        reset_camera : bool, optional
-            Resets camera so all actors can be seen.
-
-        Returns
-        -------
-        success : bool
-            True when actor removed.  False when actor has not been
-            removed.
-        """
-        for renderer in self.renderers:
-            renderer.remove_actor(actor, reset_camera)
-        return True
-
-    def add_actor(self, uinput, reset_camera=False, name=None, loc=None,
-                  culling=False, pickable=True, etc=False):
-        """
-        Adds an actor to render window.  Creates an actor if input is
-        a mapper.
-
-        Parameters
-        ----------
-        uinput : vtk.vtkMapper or vtk.vtkActor
-            vtk mapper or vtk actor to be added.
-
-        reset_camera : bool, optional
-            Resets the camera when true.
-
-        loc : int, tuple, or list
-            Index of the renderer to add the actor to.  For example,
-            ``loc=2`` or ``loc=(1, 1)``.  If None, selects the last
-            active Renderer.
-
-        culling : str, optional
-            Does not render faces that are culled. Options are ``'front'`` or
-            ``'back'``. This can be helpful for dense surface meshes,
-            especially when edges are visible, but can cause flat
-            meshes to be partially displayed.  Default False.
-
-        Returns
-        -------
-        actor : vtk.vtkActor
-            The actor.
-
-        actor_properties : vtk.Properties
-            Actor properties.
-
-        """
-        # add actor to the correct render window
-        self._active_renderer_index = self.loc_to_index(loc)
-        renderer = self.renderers[self._active_renderer_index]
-        return renderer.add_actor(uinput=uinput, reset_camera=reset_camera,
-                                  name=name, culling=culling,
-                                  pickable=pickable, etc=etc)
-
-    def loc_to_index(self, loc):
-        """
-        Return index of the render window given a location index.
-
-        Parameters
-        ----------
-        loc : int, tuple, or list
-            Index of the renderer to add the actor to.  For example,
-            ``loc=2`` or ``loc=(1, 1)``.
-
-        Returns
-        -------
-        idx : int
-            Index of the render window.
-
-        """
-        if loc is None:
-            return self._active_renderer_index
-        elif isinstance(loc, int):
-            return loc
-        elif isinstance(loc, collections.Iterable):
-            if not len(loc) == 2:
-                raise AssertionError('"loc" must contain two items')
-            index_row = loc[0]
-            index_column = loc[1]
-            if index_row < 0 or index_row >= self.shape[0]:
-                raise IndexError('Row index is out of range ({})'.format(self.shape[0]))
-            if index_column < 0 or index_column >= self.shape[1]:
-                raise IndexError('Column index is out of range ({})'.format(self.shape[1]))
-            sz = int(self.shape[0] * self.shape[1])
-            idxs = np.array([i for i in range(sz)], dtype=int).reshape(self.shape)
-            return idxs[index_row, index_column]
-
-    def index_to_loc(self, index):
-        """Convert a 1D index location to the 2D location on the plotting grid
-        """
-        if len(self.shape) == 1:
-            return index
-        sz = int(self.shape[0] * self.shape[1])
-        idxs = np.array([i for i in range(sz)], dtype=int).reshape(self.shape)
-        args = np.argwhere(idxs == index)
-        if len(args) < 1:
-            raise RuntimeError('Index ({}) is out of range.')
-        return args[0]
-
-
-    @property
-    def camera(self):
-        """ The active camera of the active renderer """
-        return self.renderer.camera
-
-    @camera.setter
-    def camera(self, camera):
-        """Set the active camera for the rendering scene"""
-        self.renderer.camera = camera
-
-
-    def enable_parallel_projection(self):
-        """Set use parallel projection. The camera will have a parallel
-        projection. Parallel projection is often useful when viewing images or
-        2D datasets.
-        """
-        return self.renderer.enable_parallel_projection()
-
-
-    def disable_parallel_projection(self):
-        """Reset the camera to use perspective projection."""
-        return self.renderer.disable_parallel_projection()
-
-    def add_axes_at_origin(self, x_color=None, y_color=None, z_color=None,
-                           xlabel='X', ylabel='Y', zlabel='Z', line_width=2,
-                           labels_off=False, loc=None):
-        """
-        Add axes actor at the origin of a render window.
-
-        Parameters
-        ----------
-        loc : int, tuple, or list
-            Index of the renderer to add the actor to.  For example,
-            ``loc=2`` or ``loc=(1, 1)``.  When None, defaults to the
-            active render window.
-
-        Returns
-        --------
-        marker_actor : vtk.vtkAxesActor
-            vtkAxesActor actor
-        """
-        kwargs = locals()
-        _ = kwargs.pop('self')
-        _ = kwargs.pop('loc')
-        self._active_renderer_index = self.loc_to_index(loc)
-        return self.renderers[self._active_renderer_index].add_axes_at_origin(**kwargs)
-
-    def show_bounds(self, mesh=None, bounds=None, show_xaxis=True,
-                    show_yaxis=True, show_zaxis=True, show_xlabels=True,
-                    show_ylabels=True, show_zlabels=True, italic=False,
-                    bold=True, shadow=False, font_size=None,
-                    font_family=None, color=None,
-                    xlabel='X Axis', ylabel='Y Axis', zlabel='Z Axis',
-                    use_2d=False, grid=None, location='closest', ticks=None,
-                    all_edges=False, corner_factor=0.5, fmt=None,
-                    minor_ticks=False, loc=None, padding=0.0):
-        """
-        Adds bounds axes.  Shows the bounds of the most recent input
-        mesh unless mesh is specified.
-
-        Parameters
-        ----------
-        mesh : vtkPolydata or unstructured grid, optional
-            Input mesh to draw bounds axes around
-
-        bounds : list or tuple, optional
-            Bounds to override mesh bounds.
-            [xmin, xmax, ymin, ymax, zmin, zmax]
-
-        show_xaxis : bool, optional
-            Makes x axis visible.  Default True.
-
-        show_yaxis : bool, optional
-            Makes y axis visible.  Default True.
-
-        show_zaxis : bool, optional
-            Makes z axis visible.  Default True.
-
-        show_xlabels : bool, optional
-            Shows x labels.  Default True.
-
-        show_ylabels : bool, optional
-            Shows y labels.  Default True.
-
-        show_zlabels : bool, optional
-            Shows z labels.  Default True.
-
-        italic : bool, optional
-            Italicises axis labels and numbers.  Default False.
-
-        bold : bool, optional
-            Bolds axis labels and numbers.  Default True.
-
-        shadow : bool, optional
-            Adds a black shadow to the text.  Default False.
-
-        font_size : float, optional
-            Sets the size of the label font.  Defaults to 16.
-
-        font_family : string, optional
-            Font family.  Must be either courier, times, or arial.
-
-        color : string or 3 item list, optional
-            Color of all labels and axis titles.  Default white.
-            Either a string, rgb list, or hex color string.  For example:
-
-                color='white'
-                color='w'
-                color=[1, 1, 1]
-                color='#FFFFFF'
-
-        xlabel : string, optional
-            Title of the x axis.  Default "X Axis"
-
-        ylabel : string, optional
-            Title of the y axis.  Default "Y Axis"
-
-        zlabel : string, optional
-            Title of the z axis.  Default "Z Axis"
-
-        use_2d : bool, optional
-            A bug with vtk 6.3 in Windows seems to cause this function
-            to crash this can be enabled for smoother plotting for
-            other enviornments.
-
-        grid : bool or str, optional
-            Add grid lines to the backface (``True``, ``'back'``, or
-            ``'backface'``) or to the frontface (``'front'``,
-            ``'frontface'``) of the axes actor.
-
-        location : str, optional
-            Set how the axes are drawn: either static (``'all'``),
-            closest triad (``front``), furthest triad (``'back'``),
-            static closest to the origin (``'origin'``), or outer
-            edges (``'outer'``) in relation to the camera
-            position. Options include: ``'all', 'front', 'back',
-            'origin', 'outer'``
-
-        ticks : str, optional
-            Set how the ticks are drawn on the axes grid. Options include:
-            ``'inside', 'outside', 'both'``
-
-        all_edges : bool, optional
-            Adds an unlabeled and unticked box at the boundaries of
-            plot. Useful for when wanting to plot outer grids while
-            still retaining all edges of the boundary.
-
-        corner_factor : float, optional
-            If ``all_edges````, this is the factor along each axis to
-            draw the default box. Dafuault is 0.5 to show the full box.
-
-        loc : int, tuple, or list
-            Index of the renderer to add the actor to.  For example,
-            ``loc=2`` or ``loc=(1, 1)``.  If None, selects the last
-            active Renderer.
-
-        padding : float, optional
-            An optional percent padding along each axial direction to cushion
-            the datasets in the scene from the axes annotations. Defaults to
-            have no padding
-
-        Returns
-        -------
-        cube_axes_actor : vtk.vtkCubeAxesActor
-            Bounds actor
-
-        Examples
-        --------
-        >>> import pyvista
-        >>> from pyvista import examples
-        >>> mesh = pyvista.Sphere()
-        >>> plotter = pyvista.Plotter()
-        >>> _ = plotter.add_mesh(mesh)
-        >>> _ = plotter.show_bounds(grid='front', location='outer', all_edges=True)
-        >>> plotter.show() # doctest:+SKIP
-        """
-        kwargs = locals()
-        _ = kwargs.pop('self')
-        _ = kwargs.pop('loc')
-        self._active_renderer_index = self.loc_to_index(loc)
-        renderer = self.renderers[self._active_renderer_index]
-        renderer.show_bounds(**kwargs)
-
-    def add_bounds_axes(self, *args, **kwargs):
-        """Deprecated"""
-        logging.warning('`add_bounds_axes` is deprecated. Use `show_bounds` or `show_grid`.')
-        return self.show_bounds(*args, **kwargs)
-
-    def add_bounding_box(self, color=None, corner_factor=0.5, line_width=None,
-                         opacity=1.0, render_lines_as_tubes=False,
-                         lighting=None, reset_camera=None, outline=True,
-                         culling='front', loc=None):
-        """
-        Adds an unlabeled and unticked box at the boundaries of
-        plot.  Useful for when wanting to plot outer grids while
-        still retaining all edges of the boundary.
-
-        Parameters
-        ----------
-        corner_factor : float, optional
-            If ``all_edges``, this is the factor along each axis to
-            draw the default box. Dafuault is 0.5 to show the full
-            box.
-
-        corner_factor : float, optional
-            This is the factor along each axis to draw the default
-            box. Dafuault is 0.5 to show the full box.
-
-        line_width : float, optional
-            Thickness of lines.
-
-        opacity : float, optional
-            Opacity of mesh.  Should be between 0 and 1.  Default 1.0
-
-        outline : bool
-            Default is ``True``. when False, a box with faces is shown with
-            the specified culling
-
-        culling : str, optional
-            Does not render faces that are culled. Options are ``'front'`` or
-            ``'back'``. Default is ``'front'`` for bounding box.
-=======
                                      name=name, culling=culling,
                                      pickable=pickable)
->>>>>>> 9b92ec54
 
 
         # Add scalar bar
