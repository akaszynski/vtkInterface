import os
from subprocess import PIPE, Popen

import numpy as np
import vtk

import pyvista

<<<<<<< HEAD
from .colors import parse_color
=======
from .theme import parse_color, rcParams
>>>>>>> 4ca4e633

def system_supports_plotting():
    """
    Check if x server is running

    Returns
    -------
    system_supports_plotting : bool
        True when on Linux and running an xserver.  Returns None when
        on a non-linux platform.

    """
    try:
        if os.environ['ALLOW_PLOTTING'].lower() == 'true':
            return True
    except KeyError:
        pass
    try:
        p = Popen(["xset", "-q"], stdout=PIPE, stderr=PIPE)
        p.communicate()
        return p.returncode == 0
    except:
        return False


def update_axes_label_color(axes_actor, color=None):
    """Internal helper to set the axes label color"""
    if color is None:
        color = rcParams['font']['color']
    color = parse_color(color)
    if isinstance(axes_actor, vtk.vtkAxesActor):
        prop_x = axes_actor.GetXAxisCaptionActor2D().GetCaptionTextProperty()
        prop_y = axes_actor.GetYAxisCaptionActor2D().GetCaptionTextProperty()
        prop_z = axes_actor.GetZAxisCaptionActor2D().GetCaptionTextProperty()
        for prop in [prop_x, prop_y, prop_z]:
            prop.SetColor(color[0], color[1], color[2])
            prop.SetShadow(False)
    elif isinstance(axes_actor, vtk.vtkAnnotatedCubeActor):
        axes_actor.GetTextEdgesProperty().SetColor(color)

    return


def create_axes_marker(label_color=None, x_color=None, y_color=None,
                       z_color=None, xlabel='X', ylabel='Y', zlabel='Z',
                       labels_off=False, line_width=2):
    if x_color is None:
        x_color = rcParams['axes']['x_color']
    if y_color is None:
        y_color = rcParams['axes']['y_color']
    if z_color is None:
        z_color = rcParams['axes']['z_color']
    axes_actor = vtk.vtkAxesActor()
    axes_actor.GetXAxisShaftProperty().SetColor(parse_color(x_color))
    axes_actor.GetXAxisTipProperty().SetColor(parse_color(x_color))
    axes_actor.GetYAxisShaftProperty().SetColor(parse_color(y_color))
    axes_actor.GetYAxisTipProperty().SetColor(parse_color(y_color))
    axes_actor.GetZAxisShaftProperty().SetColor(parse_color(z_color))
    axes_actor.GetZAxisTipProperty().SetColor(parse_color(z_color))
    # Set labels
    axes_actor.SetXAxisLabelText(xlabel)
    axes_actor.SetYAxisLabelText(ylabel)
    axes_actor.SetZAxisLabelText(zlabel)
    if labels_off:
        axes_actor.AxisLabelsOff()
    # Set Line width
    axes_actor.GetXAxisShaftProperty().SetLineWidth(line_width)
    axes_actor.GetYAxisShaftProperty().SetLineWidth(line_width)
    axes_actor.GetZAxisShaftProperty().SetLineWidth(line_width)

    update_axes_label_color(axes_actor, label_color)

    return axes_actor


def create_axes_orientation_box(line_width=1, text_scale=0.366667,
                                edge_color='black', x_color=None,
                                y_color=None, z_color=None,
                                xlabel='X', ylabel='Y', zlabel='Z',
                                x_face_color='red',
                                y_face_color='green',
                                z_face_color='blue',
                                color_box=False, label_color=None,
                                labels_off=False, opacity=0.5,):
    """Create a Box axes orientation widget with labels.
    """
    if x_color is None:
        x_color = rcParams['axes']['x_color']
    if y_color is None:
        y_color = rcParams['axes']['y_color']
    if z_color is None:
        z_color = rcParams['axes']['z_color']
    if edge_color is None:
        edge_color = rcParams['edge_color']
    axes_actor = vtk.vtkAnnotatedCubeActor()
    axes_actor.SetFaceTextScale(text_scale)
    if xlabel is not None:
        axes_actor.SetXPlusFaceText("+{}".format(xlabel))
        axes_actor.SetXMinusFaceText("-{}".format(xlabel))
    if ylabel is not None:
        axes_actor.SetYPlusFaceText("+{}".format(ylabel))
        axes_actor.SetYMinusFaceText("-{}".format(ylabel))
    if zlabel is not None:
        axes_actor.SetZPlusFaceText("+{}".format(zlabel))
        axes_actor.SetZMinusFaceText("-{}".format(zlabel))
    axes_actor.SetFaceTextVisibility(not labels_off)
    axes_actor.SetTextEdgesVisibility(False)
    # axes_actor.GetTextEdgesProperty().SetColor(parse_color(edge_color))
    # axes_actor.GetTextEdgesProperty().SetLineWidth(line_width)
    axes_actor.GetXPlusFaceProperty().SetColor(parse_color(x_color))
    axes_actor.GetXMinusFaceProperty().SetColor(parse_color(x_color))
    axes_actor.GetYPlusFaceProperty().SetColor(parse_color(y_color))
    axes_actor.GetYMinusFaceProperty().SetColor(parse_color(y_color))
    axes_actor.GetZPlusFaceProperty().SetColor(parse_color(z_color))
    axes_actor.GetZMinusFaceProperty().SetColor(parse_color(z_color))

    axes_actor.GetCubeProperty().SetOpacity(opacity)
    # axes_actor.GetCubeProperty().SetEdgeColor(parse_color(edge_color))
    axes_actor.GetCubeProperty().SetEdgeVisibility(True)
    axes_actor.GetCubeProperty().BackfaceCullingOn()
    if opacity < 1.0:
        # Hide the text edges
        axes_actor.GetTextEdgesProperty().SetOpacity(0)

    if color_box:
        # Hide the cube so we can color each face
        axes_actor.GetCubeProperty().SetOpacity(0)
        axes_actor.GetCubeProperty().SetEdgeVisibility(False)

        cube = pyvista.Cube()
        cube.clear_arrays() # remove normals
        face_colors = np.array([parse_color(x_face_color),
                                parse_color(x_face_color),
                                parse_color(y_face_color),
                                parse_color(y_face_color),
                                parse_color(z_face_color),
                                parse_color(z_face_color),
                               ])
        face_colors = (face_colors * 255).astype(np.uint8)
        cube.cell_arrays['face_colors'] = face_colors

        cube_mapper = vtk.vtkPolyDataMapper()
        cube_mapper.SetInputData(cube)
        cube_mapper.SetColorModeToDirectScalars()
        cube_mapper.Update()

        cube_actor = vtk.vtkActor()
        cube_actor.SetMapper(cube_mapper)
        cube_actor.GetProperty().BackfaceCullingOn()
        cube_actor.GetProperty().SetOpacity(opacity)

        prop_assembly = vtk.vtkPropAssembly()
        prop_assembly.AddPart(axes_actor)
        prop_assembly.AddPart(cube_actor)
        actor = prop_assembly
    else:
        actor = axes_actor

    update_axes_label_color(actor, label_color)

    return actor


def normalize(x, minimum=None, maximum=None):
    if minimum is None:
        minimum = np.nanmin(x)
    if maximum is None:
        maximum = np.nanmax(x)
    return (x - minimum) / (maximum - minimum)


def opacity_transfer_function(mapping, n_colors, interpolate=True):
    """Get the opacity transfer function results: range from 0 to 255.
    """
    sigmoid = lambda x: np.array(1 / (1 + np.exp(-x)) * 255, dtype=np.uint8)
    transfer_func = {
        'linear': np.linspace(0, 255, n_colors, dtype=np.uint8),
        'geom': np.geomspace(1e-6, 255, n_colors, dtype=np.uint8),
        'geom_r': np.geomspace(255, 1e-6, n_colors, dtype=np.uint8),
        'sigmoid': sigmoid(np.linspace(-10.,10., n_colors)),
        'sigmoid_3': sigmoid(np.linspace(-3.,3., n_colors)),
        'sigmoid_4': sigmoid(np.linspace(-4.,4., n_colors)),
        'sigmoid_5': sigmoid(np.linspace(-5.,5., n_colors)),
        'sigmoid_6': sigmoid(np.linspace(-6.,6., n_colors)),
        'sigmoid_7': sigmoid(np.linspace(-7.,7., n_colors)),
        'sigmoid_8': sigmoid(np.linspace(-8.,8., n_colors)),
        'sigmoid_9': sigmoid(np.linspace(-9.,9., n_colors)),
        'sigmoid_10': sigmoid(np.linspace(-10.,10., n_colors)),

    }
    transfer_func['linear_r'] = transfer_func['linear'][::-1]
    transfer_func['sigmoid_r'] = transfer_func['sigmoid'][::-1]
    for i in range(3, 11):
        k = 'sigmoid_{}'.format(i)
        rk = '{}_r'.format(k)
        transfer_func[rk] = transfer_func[k][::-1]
    if isinstance(mapping, str):
        try:
            return transfer_func[mapping]
        except KeyError:
            raise KeyError('opactiy transfer function ({}) unknown.'.format(mapping))
    elif isinstance(mapping, (np.ndarray, list, tuple)):
        mapping = np.array(mapping)
        if mapping.size == n_colors:
            # User could pass transfer function ready for lookup table
            pass
        elif mapping.size < n_colors:
            # User pass custom transfer function to be linearly interpolated
            if np.max(mapping) > 1.0 or np.min(mapping) < 0.0:
                mapping = normalize(mapping)
            # Interpolate transfer function to match lookup table
            xo = np.linspace(0, n_colors, len(mapping), dtype=np.int)
            xx = np.linspace(0, n_colors, n_colors, dtype=np.int)
            try:
                if not interpolate:
                    raise AssertionError('No interpolation.')
                # Use a quadratic interp if scipy is available
                from scipy.interpolate import interp1d
                # quadratic has best/smoothest results
                f = interp1d(xo, mapping, kind='quadratic')
                vals = f(xx)
                vals[vals<0] = 0.0
                vals[vals>1.0] = 1.0
                mapping = (vals * 255.).astype(np.uint8)
            except (ImportError, AssertionError):
                # Otherwise use simple linear interp
                mapping = (np.interp(xx, xo, mapping) * 255).astype(np.uint8)
        else:
            raise RuntimeError('Transfer function cannot have more values than `n_colors`. This has {} elements'.format(mapping.size))
        return mapping
    raise TypeError('Transfer function type ({}) not understood'.format(type(mapping)))<|MERGE_RESOLUTION|>--- conflicted
+++ resolved
@@ -6,11 +6,7 @@
 
 import pyvista
 
-<<<<<<< HEAD
-from .colors import parse_color
-=======
 from .theme import parse_color, rcParams
->>>>>>> 4ca4e633
 
 def system_supports_plotting():
     """
