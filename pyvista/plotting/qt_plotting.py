--- conflicted
+++ resolved
@@ -390,19 +390,8 @@
         if multi_samples is None:
             multi_samples = rcParams['multi_samples']
 
-<<<<<<< HEAD
-=======
-        self.signal_set_view_vector.connect(super(QtInteractor, self).view_vector)
-        self.signal_reset_camera.connect(super(QtInteractor, self).reset_camera)
-        self.signal_render.connect(super(QtInteractor, self)._render)
-        self.signal_enable_trackball_style.connect(super(QtInteractor, self).enable_trackball_style)
-        self.signal_remove_legend.connect(super(QtInteractor, self).remove_legend)
-        self.signal_set_background.connect(super(QtInteractor, self).set_background)
-        self.signal_remove_actor.connect(super(QtInteractor, self).remove_actor)
-
         self.setAcceptDrops(True)
 
->>>>>>> 38a85431
         # Create and start the interactive renderer
         self.ren_win = self.GetRenderWindow()
         self.ren_win.SetMultiSamples(multi_samples)
@@ -444,17 +433,12 @@
                 renderer.camera.AddObserver(vtk.vtkCommand.ModifiedEvent, update_event)
 
         if rcParams["depth_peeling"]["enabled"]:
-<<<<<<< HEAD
             if self.enable_depth_peeling():
                 for renderer in self.renderers:
                     renderer.enable_depth_peeling()
-=======
-            for renderer in self.renderers:
-                self.enable_depth_peeling()
 
     def dragEnterEvent(self, event):
         """Event is called when something is dropped onto the vtk window.
->>>>>>> 38a85431
 
         Only triggers event when event contains file paths that
         exist.  User can drop anything in this window and we only want
@@ -697,7 +681,6 @@
             BasePlotter._close_callback(self)
             self.app_window.close()
 
-<<<<<<< HEAD
 
     def _close(self):
         """Close the plotter.
@@ -707,11 +690,6 @@
 
         """
         super(BackgroundPlotter, self).close()
-=======
-    def quit(self):
-        """Quit the plotter."""
-        QtInteractor.quit(self)
->>>>>>> 38a85431
 
     def close(self):
         """Close the plotter.
@@ -777,16 +755,6 @@
             return self.disable_parallel_projection()
         return self.enable_parallel_projection()
 
-<<<<<<< HEAD
-=======
-    @pyqtSlot()
-    def _render(self):
-        super(BackgroundPlotter, self)._render()
-        self.update_app_icon()
-        self.ren_win.Render()  # force rendering
-        return
-
->>>>>>> 38a85431
     @property
     def window_size(self):
         """Return render window size."""
