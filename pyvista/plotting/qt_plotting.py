--- conflicted
+++ resolved
@@ -331,15 +331,9 @@
             pass
 
     def quit(self):
-<<<<<<< HEAD
-        if hasattr(self, 'iren'):
-            self.iren.TerminateApp()
-        self.close()
-        self.signal_close.emit()
-=======
+        """Quit application"""
         self.iren.TerminateApp()
         QVTKRenderWindowInteractor.close(self)
->>>>>>> d1b2aadf
 
 
 class BackgroundPlotter(QtInteractor):
@@ -385,14 +379,10 @@
         self.frame = QFrame()
         self.frame.setFrameStyle(QFrame.NoFrame)
 
-<<<<<<< HEAD
-        QtInteractor.__init__(self, parent=self.frame, shape=shape,
+
+        QtInteractor.__init__(self, parent=self.frame, shape=shape, 
                               off_screen=off_screen, **kwargs)
-        self.signal_close.connect(self.app_window.close)
-=======
-        QtInteractor.__init__(self, parent=self.frame, shape=shape, **kwargs)
         self.app_window.signal_close.connect(self.quit)
->>>>>>> d1b2aadf
 
         # build main menu
         main_menu = self.app_window.menuBar()
