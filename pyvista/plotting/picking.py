"""Module managing picking events."""

import logging
import numpy as np
import vtk

import pyvista
from pyvista.utilities import try_callback

class PickingHelper(object):
    """An internal class to hold picking related features."""

    picked_cells = None
    picked_point = None
    picked_path = None
    picked_geodesic = None
    picked_horizon = None

    def get_pick_position(self):
        """Get the pick position/area as x0, y0, x1, y1."""
        return self.renderer.get_pick_position()


    def enable_cell_picking(self, mesh=None, callback=None, through=True,
                            show=True, show_message=True, style='wireframe',
                            line_width=5, color='pink', font_size=18, **kwargs):
        """Enable picking at cells.

        Press "r" to enable retangle based selection.  Press "r" again to
        turn it off. Selection will be saved to ``self.picked_cells``. Also
        press "p" to pick a single cell under the mouse location.

        Uses last input mesh for input by default.

        Warning
        -------
        Visible cell picking (``through=False``) is known to not perform well
        and produce incorrect selections on non-triangulated meshes if using
        any grpahics card other than NVIDIA. A warning will be thrown if the
        mesh is not purely triangles when using visible cell selection.

        Parameters
        ----------
        mesh : pyvista.Common, optional
            UnstructuredGrid grid to select cells from.  Uses last
            input grid by default.

        callback : function, optional
            When input, calls this function after a selection is made.
            The picked_cells are input as the first parameter to this function.

        through : bool, optional
            When True (default) the picker will select all cells through the
            mesh. When False, the picker will select only visible cells on the
            mesh's surface.

        show : bool
            Show the selection interactively

        style : str
            Visualization style of the selection.  One of the following:
            ``style='surface'``, ``style='wireframe'``, ``style='points'``.
            Defaults to ``'wireframe'``.

        line_width : float, optional
            Thickness of selected mesh edges. Default 5.

        color : str
            The color of the selected mesh is shown.

        show_message : bool, str
            Show the message about how to use the cell picking tool. If this
            is a string, that will be the message shown.

        font_size : int
            Sets the size of the message.

        kwargs : optional
            All remaining keyword arguments are used to control how the
            selection is intereactively displayed.

        """
        if hasattr(self, 'notebook') and self.notebook:
            raise AssertionError('Cell picking not available in notebook plotting')
        if mesh is None:
            if not hasattr(self, 'mesh'):
                raise Exception('Input a mesh into the Plotter class first or '
                                'or set it in this function')
            mesh = self.mesh


        def end_pick_helper(picker, event_id):
            if show:
                # Use try in case selection is empty
                try:
                    self.add_mesh(self.picked_cells, name='_cell_picking_selection',
                                  style=style, color=color,
                                  line_width=line_width, pickable=False,
                                  reset_camera=False, **kwargs)
                except RuntimeError:
                    pass

            if callback is not None and self.picked_cells.n_cells > 0:
                try_callback(callback, self.picked_cells)

            # TODO: Deactivate selection tool
            return


        def through_pick_call_back(picker, event_id):
            extract = vtk.vtkExtractGeometry()
            mesh.cell_arrays['orig_extract_id'] = np.arange(mesh.n_cells)
            extract.SetInputData(mesh)
            extract.SetImplicitFunction(picker.GetFrustum())
            extract.Update()
            self.picked_cells = pyvista.wrap(extract.GetOutput())
            return end_pick_helper(picker, event_id)


        def visible_pick_call_back(picker, event_id):
            x0,y0,x1,y1 = self.get_pick_position()
            selector = vtk.vtkOpenGLHardwareSelector()
            selector.SetFieldAssociation(vtk.vtkDataObject.FIELD_ASSOCIATION_CELLS)
            selector.SetRenderer(self.renderer)
            selector.SetArea(x0,y0,x1,y1)
            cellids = selector.Select().GetNode(0)
            if cellids is None:
                # No selection
                return
            selection = vtk.vtkSelection()
            selection.AddNode(cellids)
            extract = vtk.vtkExtractSelectedIds()
            extract.SetInputData(0, mesh)
            extract.SetInputData(1, selection)
            extract.Update()
            self.picked_cells = pyvista.wrap(extract.GetOutput())
            return end_pick_helper(picker, event_id)


        area_picker = vtk.vtkRenderedAreaPicker()
        if through:
            area_picker.AddObserver(vtk.vtkCommand.EndPickEvent, through_pick_call_back)
        else:
            # check if mesh is triangulated or not
            # Reference:
            #     https://github.com/pyvista/pyvista/issues/277
            #     https://github.com/pyvista/pyvista/pull/281
            message = "Surface picking non-triangulated meshes is known to "\
                      "not work properly with non-NVIDIA GPUs. Please "\
                      "consider triangulating your mesh:\n"\
                      "\t`.extract_geometry().triangulate()`"
            if (not isinstance(mesh, pyvista.PolyData) or
                    mesh.faces.size % 4 or
                    not np.all(mesh.faces.reshape(-1, 4)[:,0] == 3)):
                logging.warning(message)
            area_picker.AddObserver(vtk.vtkCommand.EndPickEvent, visible_pick_call_back)

        self.enable_rubber_band_style()
        self.iren.SetPicker(area_picker)

        # Now add text about cell-selection
        if show_message:
            if show_message is True:
                show_message = "Press R to toggle selection tool"
                if not through:
                    show_message += "\nPress P to pick a single cell under the mouse"
            self.add_text(str(show_message), font_size=font_size, name='_cell_picking_message')
        return


    def enable_point_picking(self, callback=None, show_message=True,
                             font_size=18, color='pink', point_size=10,
<<<<<<< HEAD
                             use_mesh=False, show_point=True, tolerance=0.025,
                             **kwargs):
        """Enable picking a point at the mouse location in the render view
=======
                             use_mesh=False, show_point=True, **kwargs):
        """Enable picking at points.

        Enable picking a point at the mouse location in the render view
>>>>>>> 1fff9141
        using the ``P`` key. This point is saved to the ``.picked_point``
        attrbute on the plotter. Pass a callback function that takes that
        point as an argument. The picked point can either be a point on the
        first intersecting mesh, or a point in the 3D window.

<<<<<<< HEAD
        Parameters
        ----------
        callback : function, optional
            When input, calls this function after a pick is made.
            The picked point is input as the first parameter to this function.
            If ``use_mesh`` is ``True``, the callback function will be passed
            a pointer to the picked mesh and the point ID of the selected mesh.

        use_mesh : bool
            If ``True``, the callback function will be passed
            a pointer to the picked mesh and the point ID of the selected mesh.

        show_message : bool, str
            Show the message about how to use the point picking tool. If this
            is a string, that will be the message shown.

        font_size : int
            Sets the size of the message.

        point_size : int, optional
            Size of picked points if ``show_point`` is ``True``. Default 10.

        color : str
            The color of the selected mesh is shown.

        tolerance : float
            Specify tolerance for performing pick operation. Tolerance is
            specified as fraction of rendering window size. (Rendering window
            size is measured across diagonal.)

        kwargs : optional
            All remaining keyword arguments are used to control how the
            picked point is intereactively displayed
=======
        If ``use_mesh`` is True, the callback function will be passed a pointer
        to the picked mesh and the point ID of the selected mesh.

>>>>>>> 1fff9141
        """
        if hasattr(self, 'notebook') and self.notebook:
            raise AssertionError('Point picking not available in notebook plotting')

        def _end_pick_event(picker, event):
            self.picked_point = np.array(picker.GetPickPosition())
            self.picked_mesh = picker.GetDataSet()
            self.picked_point_id = picker.GetPointId()
            if show_point:
                self.add_mesh(self.picked_point, color=color,
                              point_size=point_size, name='_picked_point',
                              pickable=False, reset_camera=False, **kwargs)
            if hasattr(callback, '__call__'):
                if use_mesh:
                    try_callback(callback, self.picked_mesh, self.picked_point_id)
                else:
                    try_callback(callback, self.picked_point)

        point_picker = vtk.vtkPointPicker()
        point_picker.SetTolerance(tolerance)
        self.picker=point_picker
        point_picker.AddObserver(vtk.vtkCommand.EndPickEvent, _end_pick_event)

        self.enable_trackball_style()
        self.iren.SetPicker(point_picker)

        # Now add text about cell-selection
        if show_message:
            if show_message is True:
                show_message = "Press P to pick under the mouse"
            self.add_text(str(show_message), font_size=font_size, name='_point_picking_message')
        return


    def enable_path_picking(self, callback=None, show_message=True,
                            font_size=18, color='pink', point_size=10,
<<<<<<< HEAD
                            line_width=5, show_path=True, tolerance=0.025,
                            **kwargs):
        """This is a convenience method for ``enable_point_picking`` to keep
=======
                            line_width=5, show_path=True, **kwargs):
        """Enable picking at paths.

        This is a convenience method for ``enable_point_picking`` to keep
>>>>>>> 1fff9141
        track of the picked points and create a line using those points.

        The line is saved to the ``.picked_path`` attribute of this plotter

        Parameters
        ----------
        callback : callable
            When given, calls this function after a pick is made.
            The entire picked path is passed as the only parameter to this
            function.

        show_message : bool, str
            Show the message about how to use the point picking tool. If this
            is a string, that will be the message shown.

        show_path : bool
            Show the picked path interactively

        font_size : int
            Sets the size of the message.

        point_size : int, optional
            Size of picked points if ``show_path`` is ``True``. Default 10.

        color : str
            The color of the selected mesh is shown.

        line_width : float, optional
            Thickness of path representation if ``show_path`` is ``True``.
            Default 5.

        tolerance : float
            Specify tolerance for performing pick operation. Tolerance is
            specified as fraction of rendering window size. (Rendering window
            size is measured across diagonal.)

        kwargs : optional
            All remaining keyword arguments are used to control how the
            picked path is intereactively displayed
        """
        kwargs.setdefault('pickable', False)

        def make_line_cells(n_points):
            # cells = np.full((n_points-1, 3), 2, dtype=np.int)
            # cells[:, 1] = np.arange(0, n_points-1, dtype=np.int)
            # cells[:, 2] = np.arange(1, n_points, dtype=np.int)
            cells = np.arange(0, n_points, dtype=np.int)
            cells = np.insert(cells, 0, n_points)
            return cells

        the_points = []
        the_ids = []


        def _the_callback(mesh, idx):
            if mesh is None:
                return
            the_ids.append(idx)
            the_points.append(mesh.points[idx])
            self.picked_path = pyvista.PolyData(np.array(the_points))
            self.picked_path.lines = make_line_cells(len(the_points))
            if show_path:
                self.add_mesh(self.picked_path, color=color, name='_picked_path',
                              line_width=line_width, point_size=point_size,
                              reset_camera=False, **kwargs)
            if hasattr(callback, '__call__'):
                try_callback(callback, self.picked_path)
            return

        def _clear_path_event_watcher():
            del the_points[:]
            del the_ids[:]
            self.remove_actor('_picked_path')
            return

        self.add_key_event('c', _clear_path_event_watcher)
        if show_message is True:
            show_message = "Press P to pick under the mouse\nPress C to clear"

        return self.enable_point_picking(callback=_the_callback, use_mesh=True,
                font_size=font_size, show_message=show_message,
                show_point=False, tolerance=tolerance)


    def enable_geodesic_picking(self, callback=None, show_message=True,
                                font_size=18, color='pink', point_size=10,
<<<<<<< HEAD
                                line_width=5, tolerance=0.025, show_path=True,
                                **kwargs):
        """This is a convenience method for ``enable_point_picking`` to keep
=======
                                line_width=5, **kwargs):
        """Enable picking at geodesic paths.

        This is a convenience method for ``enable_point_picking`` to keep
>>>>>>> 1fff9141
        track of the picked points and create a geodesic path using those
        points.

        The geodesic path is saved to the ``.picked_geodesic`` attribute of
        this plotter

        Parameters
        ----------
        callback : callable
            When given, calls this function after a pick is made.
            The entire picked, geodesic path is passed as the only parameter
            to this function.

        show_path : bool
            Show the picked path interactively

        show_message : bool, str
            Show the message about how to use the point picking tool. If this
            is a string, that will be the message shown.

        font_size : int
            Sets the size of the message.

        point_size : int, optional
            Size of picked points if ``show_path`` is ``True``. Default 10.

        color : str
            The color of the selected mesh is shown.

        line_width : float, optional
            Thickness of path representation if ``show_path`` is ``True``.
            Default 5.

        tolerance : float
            Specify tolerance for performing pick operation. Tolerance is
            specified as fraction of rendering window size. (Rendering window
            size is measured across diagonal.)

        kwargs : optional
            All remaining keyword arguments are used to control how the
            picked path is intereactively displayed
        """
        kwargs.setdefault('pickable', False)

        self.picked_geodesic = pyvista.PolyData()
        self._last_picked_idx = None

        def _the_callback(mesh, idx):
            if mesh is None:
                return
            point = mesh.points[idx]
            if self._last_picked_idx is None:
                self.picked_geodesic = pyvista.PolyData(point)
            else:
                surface = mesh.extract_surface().triangulate()
                locator = vtk.vtkPointLocator()
                locator.SetDataSet(surface)
                locator.BuildLocator()
                start_idx = locator.FindClosestPoint(mesh.points[self._last_picked_idx])
                end_idx = locator.FindClosestPoint(point)
                self.picked_geodesic = self.picked_geodesic + surface.geodesic(start_idx, end_idx)
            self._last_picked_idx = idx

            if show_path:
                self.add_mesh(self.picked_geodesic, color=color, name='_picked_path',
                              line_width=line_width, point_size=point_size,
                              reset_camera=False, **kwargs)
            if hasattr(callback, '__call__'):
                try_callback(callback, self.picked_geodesic)
            return

        def _clear_g_path_event_watcher():
            self.picked_geodesic = pyvista.PolyData()
            self.remove_actor('_picked_path')
            self._last_picked_idx = None
            return

        self.add_key_event('c', _clear_g_path_event_watcher)
        if show_message is True:
            show_message = "Press P to pick under the mouse\nPress C to clear"

        return self.enable_point_picking(callback=_the_callback, use_mesh=True,
                font_size=font_size, show_message=show_message,
                tolerance=tolerance, show_point=False)



    def enable_horizon_picking(self, callback=None, normal=(0,0,1),
                               width=None, show_message=True,
                               font_size=18, color='pink', point_size=10,
                               line_width=5, show_path=True, opacity=0.75,
                               show_horizon=True, **kwargs):
        """Enable horizon picking.

        Helper for the ``enable_path_picking`` method to also show a ribbon
        surface along the picked path. Ribbon is saved under
        ``.picked_horizon``.

        Parameters
        ----------
        callback : callable
            When given, calls this function after a pick is made.
            The entire picked path is passed as the only parameter to this
            function.

        normal : tuple(float)
            The normal to the horizon surface's projection plane

        width : float
            The width of the horizon surface. Default behaviour will
            dynamically change the surface width depending on it's length.

        show_horizon : bool
            Show the picked horizon surface interactively

        show_path : bool
            Show the picked path that the horizon is built from interactively

        show_message : bool, str
            Show the message about how to use the horizon picking tool. If this
            is a string, that will be the message shown.

        font_size : int
            Sets the size of the message.

        point_size : int, optional
            Size of picked points if ``show_horizon`` is ``True``. Default 10.

        color : str
            The color of the horizon surface if shown.

        line_width : float, optional
            Thickness of path representation if ``show_horizon`` is ``True``.
            Default 5.

        opacity : float
            The opacity of the horizon surface if shown.

        tolerance : float
            Specify tolerance for performing pick operation. Tolerance is
            specified as fraction of rendering window size. (Rendering window
            size is measured across diagonal.)

        kwargs : optional
            All remaining keyword arguments are used to control how the
            picked path is intereactively displayed
        """
        name = '_horizon'
        self.add_key_event('c', lambda: self.remove_actor(name))

        def _the_callback(path):
            if path.n_points < 2:
                self.remove_actor(name)
                return
            self.picked_horizon = path.ribbon(normal=normal, width=width)

            if show_horizon:
                self.add_mesh(self.picked_horizon, name=name, color=color,
                              opacity=opacity, pickable=False,
                              reset_camera=False)

            if hasattr(callback, '__call__'):
                try_callback(callback, path)

        self.enable_path_picking(callback=_the_callback,
            show_message=show_message, font_size=font_size, color=color,
            point_size=point_size, line_width=line_width, show_path=show_path,
            **kwargs)


    def pick_click_position(self):
        """Get corresponding click location in the 3D plot."""
        if self.click_position is None:
            self.store_click_position()
        picker = vtk.vtkWorldPointPicker()
        picker.Pick(self.click_position[0], self.click_position[1], 0, self.renderer)
        return picker.GetPickPosition()


    def pick_mouse_position(self):
        """Get corresponding mouse location in the 3D plot."""
        if self.mouse_position is None:
            self.store_mouse_position()
        picker = vtk.vtkWorldPointPicker()
        picker.Pick(self.mouse_position[0], self.mouse_position[1], 0, self.renderer)
        return picker.GetPickPosition()


    def fly_to_mouse_position(self, focus=False):
        """Focus on last stored mouse position."""
        if self.mouse_position is None:
            self.store_mouse_position()
        click_point = self.pick_mouse_position()
        if focus:
            self.set_focus(click_point)
        else:
            self.fly_to(click_point)


    def enable_fly_to_right_click(self, callback=None):
        """Set the camera to track right click positions.

        A convenience method to track right click positions and fly to the
        picked point in the scene. The callback will be passed the point in
        3D space.

        """
        def _the_callback(*args):
            click_point = self.pick_mouse_position()
            self.fly_to(click_point)
            if hasattr(callback, '__call__'):
                try_callback(callback, click_point)

        self.track_click_position("right", _the_callback)
        return<|MERGE_RESOLUTION|>--- conflicted
+++ resolved
@@ -170,22 +170,16 @@
 
     def enable_point_picking(self, callback=None, show_message=True,
                              font_size=18, color='pink', point_size=10,
-<<<<<<< HEAD
                              use_mesh=False, show_point=True, tolerance=0.025,
                              **kwargs):
-        """Enable picking a point at the mouse location in the render view
-=======
-                             use_mesh=False, show_point=True, **kwargs):
         """Enable picking at points.
 
         Enable picking a point at the mouse location in the render view
->>>>>>> 1fff9141
         using the ``P`` key. This point is saved to the ``.picked_point``
         attrbute on the plotter. Pass a callback function that takes that
         point as an argument. The picked point can either be a point on the
         first intersecting mesh, or a point in the 3D window.
 
-<<<<<<< HEAD
         Parameters
         ----------
         callback : function, optional
@@ -219,11 +213,6 @@
         kwargs : optional
             All remaining keyword arguments are used to control how the
             picked point is intereactively displayed
-=======
-        If ``use_mesh`` is True, the callback function will be passed a pointer
-        to the picked mesh and the point ID of the selected mesh.
-
->>>>>>> 1fff9141
         """
         if hasattr(self, 'notebook') and self.notebook:
             raise AssertionError('Point picking not available in notebook plotting')
@@ -260,16 +249,11 @@
 
     def enable_path_picking(self, callback=None, show_message=True,
                             font_size=18, color='pink', point_size=10,
-<<<<<<< HEAD
                             line_width=5, show_path=True, tolerance=0.025,
                             **kwargs):
-        """This is a convenience method for ``enable_point_picking`` to keep
-=======
-                            line_width=5, show_path=True, **kwargs):
         """Enable picking at paths.
 
         This is a convenience method for ``enable_point_picking`` to keep
->>>>>>> 1fff9141
         track of the picked points and create a line using those points.
 
         The line is saved to the ``.picked_path`` attribute of this plotter
@@ -356,16 +340,11 @@
 
     def enable_geodesic_picking(self, callback=None, show_message=True,
                                 font_size=18, color='pink', point_size=10,
-<<<<<<< HEAD
                                 line_width=5, tolerance=0.025, show_path=True,
                                 **kwargs):
-        """This is a convenience method for ``enable_point_picking`` to keep
-=======
-                                line_width=5, **kwargs):
         """Enable picking at geodesic paths.
 
         This is a convenience method for ``enable_point_picking`` to keep
->>>>>>> 1fff9141
         track of the picked points and create a geodesic path using those
         points.
 
