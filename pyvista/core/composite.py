"""Container to mimic ``vtkMultiBlockDataSet`` objects.

These classes hold many VTK datasets in one object that can be passed
to VTK algorithms and PyVista filtering/plotting routines.
"""
import pathlib
import collections.abc
import logging

import numpy as np
import vtk
from typing import List, Tuple, Union, Optional, Any, cast
from vtk import vtkMultiBlockDataSet

import pyvista
from pyvista.utilities import get_array, is_pyvista_dataset, wrap
from .common import DataObject, Common
<<<<<<< HEAD
from .datasetfilters import CompositeFilters
=======
from .compositefilters import CompositeFilters
>>>>>>> a5f14976
from .._typing import Vector

log = logging.getLogger(__name__)
log.setLevel('CRITICAL')


class MultiBlock(vtkMultiBlockDataSet, CompositeFilters, DataObject):
    """A composite class to hold many data sets which can be iterated over.

    This wraps/extends the ``vtkMultiBlockDataSet`` class in VTK so that we can
    easily plot these data sets and use the composite in a Pythonic manner.

    You can think of ``MultiBlock`` like lists or dictionaries as we can
    iterate over this data structure by index and we can also access blocks
    by their string name.

    Examples
    --------
    >>> import pyvista as pv

    >>> # Create empty composite dataset
    >>> blocks = pv.MultiBlock()
    >>> # Add a dataset to the collection
    >>> sphere = pv.Sphere()
    >>> blocks.append(sphere)
    >>> # Or add a named block
    >>> blocks["cube"] = pv.Cube()

    >>> # instantiate from a list of objects
    >>> data = [pv.Sphere(), pv.Cube(), pv.Cone()]
    >>> blocks = pv.MultiBlock(data)

    >>> # instantiate from a dictionary
    >>> data = {"cube": pv.Cube(), "sphere": pv.Sphere()}
    >>> blocks = pv.MultiBlock(data)

    >>> # now iterate over the collection
    >>> for name in blocks.keys():
    ...     block = blocks[name] # do something!

    >>> for block in blocks:
    ...     surf = block.extract_surface() # Do something with each dataset

    """

    # Bind pyvista.plotting.plot to the object
    plot = pyvista.plot
    _READERS = {'.vtm': vtk.vtkXMLMultiBlockDataReader,
                '.vtmb': vtk.vtkXMLMultiBlockDataReader,
                '.case': vtk.vtkGenericEnSightReader}
    _WRITERS = dict.fromkeys(['.vtm', '.vtmb'], vtk.vtkXMLMultiBlockDataWriter)

    def __init__(self, *args, **kwargs) -> None:
        """Initialize multi block."""
        super().__init__()
        deep = kwargs.pop('deep', False)
        self.refs: Any = []

        if len(args) == 1:
            if isinstance(args[0], vtk.vtkMultiBlockDataSet):
                if deep:
                    self.deep_copy(args[0])
                else:
                    self.shallow_copy(args[0])
            elif isinstance(args[0], (list, tuple)):
                for block in args[0]:
                    self.append(block)
            elif isinstance(args[0], (str, pathlib.Path)):
                self._from_file(args[0])
            elif isinstance(args[0], dict):
                idx = 0
                for key, block in args[0].items():
                    self[idx, key] = block
                    idx += 1
            else:
                raise TypeError(f'Type {type(args[0])} is not supported by pyvista.MultiBlock')

            # keep a reference of the args
            self.refs.append(args)
        elif len(args) > 1:
            raise ValueError('Invalid number of arguments:\n``pyvista.MultiBlock``'
                             'supports 0 or 1 arguments.')

        # Upon creation make sure all nested structures are wrapped
        self.wrap_nested()

    def wrap_nested(self):
        """Ensure that all nested data structures are wrapped as PyVista datasets.

        This is performed in place.

        """
        for i in range(self.n_blocks):
            block = self.GetBlock(i)
            if not is_pyvista_dataset(block):
                self.SetBlock(i, pyvista.wrap(block))
        return

    @property
    def bounds(self) -> List[float]:
        """Find min/max for bounds across blocks.

        Returns
        -------
        tuple(float):
            length 6 tuple of floats containing min/max along each axis

        """
        bounds = [np.inf,-np.inf, np.inf,-np.inf, np.inf,-np.inf]

        def update_bounds(ax, nb, bounds):
            """Update bounds while keeping track (internal helper)."""
            if nb[2*ax] < bounds[2*ax]:
                bounds[2*ax] = nb[2*ax]
            if nb[2*ax+1] > bounds[2*ax+1]:
                bounds[2*ax+1] = nb[2*ax+1]
            return bounds

        # get bounds for each block and update
        for i in range(self.n_blocks):
            if self[i] is None:
                continue
            bnds = self[i].bounds  # type: ignore
            for a in range(3):
                bounds = update_bounds(a, bnds, bounds)

        return bounds

    @property
    def center(self) -> Any:
        """Return the center of the bounding box."""
        return np.array(self.bounds).reshape(3,2).mean(axis=1)

    @property
    def length(self) -> float:
        """Return the length of the diagonal of the bounding box."""
        return pyvista.Box(self.bounds).length

    @property
    def n_blocks(self) -> int:
        """Return the total number of blocks set."""
        return self.GetNumberOfBlocks()

    @n_blocks.setter
    def n_blocks(self, n):
        """Change the total number of blocks set."""
        self.SetNumberOfBlocks(n)
        self.Modified()

    @property
    def volume(self) -> float:
        """Return the total volume of all meshes in this dataset.

        Returns
        -------
        volume : float
            Total volume of the mesh.

        """
        volume = 0.0
        for block in self:
            if block is None:
                continue
            volume += block.volume
        return volume

    def get_data_range(self, name: str) -> Tuple[float, float]:  # type: ignore
        """Get the min/max of an array given its name across all blocks."""
        mini, maxi = np.inf, -np.inf
        for i in range(self.n_blocks):
            data = self[i]
            if data is None:
                continue
            # get the scalars if available - recursive
            tmi, tma = data.get_data_range(name)
            if not np.isnan(tmi) and tmi < mini:
                mini = tmi
            if not np.isnan(tma) and tma > maxi:
                maxi = tma
        return mini, maxi

    def get_index_by_name(self, name: str) -> int:
        """Find the index number by block name."""
        for i in range(self.n_blocks):
            if self.get_block_name(i) == name:
                return i
        raise KeyError(f'Block name ({name}) not found')

    def __getitem__(self, index: Union[int, str]) -> Optional['MultiBlock']:
        """Get a block by its index or name.

        If the name is non-unique then returns the first occurrence.

        """
        if isinstance(index, slice):
            stop = index.stop if index.stop >= 0 else self.n_blocks + index.stop + 1
            step = index.step if isinstance(index.step, int) else 1
            multi = MultiBlock()
            for i in range(index.start, stop, step):
                multi[-1, self.get_block_name(i)] = self[i]
            return multi
        elif isinstance(index, (list, tuple, np.ndarray)):
            multi = MultiBlock()
            for i in index:
                name = i if isinstance(i, str) else self.get_block_name(i)
                multi[-1, name] = self[i]  # type: ignore
            return multi
        elif isinstance(index, str):
            index = self.get_index_by_name(index)
        ############################
        if index < 0:
            index = self.n_blocks + index
        if index < 0 or index >= self.n_blocks:
            raise IndexError(f'index ({index}) out of range for this dataset.')
        data = self.GetBlock(index)
        if data is None:
            return data
        if data is not None and not is_pyvista_dataset(data):
            data = wrap(data)
        if data not in self.refs:
            self.refs.append(data)
        return data

    def append(self, data: Common):
        """Add a data set to the next block index."""
        index = self.n_blocks # note off by one so use as index
        self[index] = data
        self.refs.append(data)

    def get(self, index: Union[int, str]) -> Optional['MultiBlock']:
        """Get a block by its index or name.

        If the name is non-unique then returns the first occurrence.

        """
        return self[index]

    def set_block_name(self, index: int, name: str):
        """Set a block's string name at the specified index."""
        if name is None:
            return
        self.GetMetaData(index).Set(vtk.vtkCompositeDataSet.NAME(), name)
        self.Modified()

    def get_block_name(self, index: int) -> Optional[str]:
        """Return the string name of the block at the given index."""
        meta = self.GetMetaData(index)
        if meta is not None:
            return meta.Get(vtk.vtkCompositeDataSet.NAME())
        return None

    def keys(self) -> List[Optional[str]]:
        """Get all the block names in the dataset."""
        names = []
        for i in range(self.n_blocks):
            names.append(self.get_block_name(i))
        return names

    def _ipython_key_completions_(self) -> List[Optional[str]]:
        return self.keys()

    def __setitem__(self, index: Union[Tuple[int, Optional[str]], int, str], data: Common):
        """Set a block with a VTK data object.

        To set the name simultaneously, pass a string name as the 2nd index.

        Example
        -------
        >>> import pyvista
        >>> multi = pyvista.MultiBlock()
        >>> multi[0] = pyvista.PolyData()
        >>> multi[1, 'foo'] = pyvista.UnstructuredGrid()
        >>> multi['bar'] = pyvista.PolyData()
        >>> multi.n_blocks
        3

        """
        i: int = 0
        name: Optional[str] = None
        if isinstance(index, (np.ndarray, collections.abc.Sequence)) and not isinstance(index, str):
            i, name = index[0], index[1]
        elif isinstance(index, str):
            try:
                i = self.get_index_by_name(index)
            except KeyError:
                i = -1
            name = index
        else:
            i, name = cast(int, index), None
        if data is not None and not is_pyvista_dataset(data):
            data = wrap(data)
        if i == -1:
            self.append(data)
            i = self.n_blocks - 1
        else:
            self.SetBlock(i, data)
        if name is None:
            name = f'Block-{i:02}'
        self.set_block_name(i, name) # Note that this calls self.Modified()
        if data not in self.refs:
            self.refs.append(data)

    def __delitem__(self, index: Union[int, str]):
        """Remove a block at the specified index."""
        if isinstance(index, str):
            index = self.get_index_by_name(index)
        self.RemoveBlock(index)

    def __iter__(self) -> 'MultiBlock':
        """Return the iterator across all blocks."""
        self._iter_n = 0
        return self

    def next(self) -> Optional['MultiBlock']:
        """Get the next block from the iterator."""
        if self._iter_n < self.n_blocks:
            result = self[self._iter_n]
            self._iter_n += 1
            return result
        else:
            raise StopIteration

    __next__ = next

    def pop(self, index: Union[int, str]) -> Optional['MultiBlock']:
        """Pop off a block at the specified index."""
        data = self[index]
        del self[index]
        return data

    def clean(self, empty=True):
        """Remove any null blocks in place.

        Parameters
        -----------
        empty : bool
            Remove any meshes that are empty as well (have zero points).

        """
        null_blocks = []
        for i in range(self.n_blocks):
            if isinstance(self[i], MultiBlock):
                # Recursively move through nested structures
                self[i].clean()
                if self[i].n_blocks < 1:
                    null_blocks.append(i)
            elif self[i] is None:
                null_blocks.append(i)
            elif empty and self[i].n_points < 1:
                null_blocks.append(i)
        # Now remove the null/empty meshes
        null_blocks = np.array(null_blocks, dtype=int)
        for i in range(len(null_blocks)):
            # Cast as int because windows is super annoying
            del self[int(null_blocks[i])]
            null_blocks -= 1
        return

    def _get_attrs(self):
        """Return the representation methods (internal helper)."""
        attrs = []
        attrs.append(("N Blocks", self.n_blocks, "{}"))
        bds = self.bounds
        attrs.append(("X Bounds", (bds[0], bds[1]), "{:.3f}, {:.3f}"))
        attrs.append(("Y Bounds", (bds[2], bds[3]), "{:.3f}, {:.3f}"))
        attrs.append(("Z Bounds", (bds[4], bds[5]), "{:.3f}, {:.3f}"))
        return attrs

    def _repr_html_(self) -> str:
        """Define a pretty representation for Jupyter notebooks."""
        fmt = ""
        fmt += "<table>"
        fmt += "<tr><th>Information</th><th>Blocks</th></tr>"
        fmt += "<tr><td>"
        fmt += "\n"
        fmt += "<table>\n"
        fmt += f"<tr><th>{type(self).__name__}</th><th>Values</th></tr>\n"
        row = "<tr><td>{}</td><td>{}</td></tr>\n"

        # now make a call on the object to get its attributes as a list of len 2 tuples
        for attr in self._get_attrs():
            try:
                fmt += row.format(attr[0], attr[2].format(*attr[1]))
            except:
                fmt += row.format(attr[0], attr[2].format(attr[1]))

        fmt += "</table>\n"
        fmt += "\n"
        fmt += "</td><td>"
        fmt += "\n"
        fmt += "<table>\n"
        row = "<tr><th>{}</th><th>{}</th><th>{}</th></tr>\n"
        fmt += row.format("Index", "Name", "Type")

        for i in range(self.n_blocks):
            data = self[i]
            fmt += row.format(i, self.get_block_name(i), type(data).__name__)

        fmt += "</table>\n"
        fmt += "\n"
        fmt += "</td></tr> </table>"
        return fmt

    def __repr__(self) -> str:
        """Define an adequate representation."""
        # return a string that is Python console friendly
        fmt = f"{type(self).__name__} ({hex(id(self))})\n"
        # now make a call on the object to get its attributes as a list of len 2 tuples
        row = "  {}:\t{}\n"
        for attr in self._get_attrs():
            try:
                fmt += row.format(attr[0], attr[2].format(*attr[1]))
            except:
                fmt += row.format(attr[0], attr[2].format(attr[1]))
        return fmt

    def __str__(self) -> str:
        """Return the str representation of the multi block."""
        return MultiBlock.__repr__(self)

    def __len__(self) -> int:
        """Return the number of blocks."""
        return self.n_blocks

    def copy_meta_from(self, ido):
        """Copy pyvista meta data onto this object from another object."""
        # Note that `pyvista.MultiBlock` datasets currently don't have any meta.
        # This method is here for consistency with the rest of the API and
        # in case we add meta data to this pbject down the road.
        pass

    def copy(self, deep=True):
        """Return a copy of the object.

        Parameters
        ----------
        deep : bool, optional
            When True makes a full copy of the object.

        Returns
        -------
        newobject : same as input
           Deep or shallow copy of the input.

        """
        thistype = type(self)
        newobject = thistype()
        if deep:
            newobject.deep_copy(self)
        else:
            newobject.shallow_copy(self)
        newobject.copy_meta_from(self)
        newobject.wrap_nested()
        return newobject<|MERGE_RESOLUTION|>--- conflicted
+++ resolved
@@ -15,11 +15,7 @@
 import pyvista
 from pyvista.utilities import get_array, is_pyvista_dataset, wrap
 from .common import DataObject, Common
-<<<<<<< HEAD
-from .datasetfilters import CompositeFilters
-=======
 from .compositefilters import CompositeFilters
->>>>>>> a5f14976
 from .._typing import Vector
 
 log = logging.getLogger(__name__)
