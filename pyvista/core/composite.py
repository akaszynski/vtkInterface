--- conflicted
+++ resolved
@@ -12,12 +12,8 @@
 
 import pyvista
 from pyvista.utilities import get_array, is_pyvista_dataset, wrap
-<<<<<<< HEAD
 from pyvista import _vtk
-from .common import DataObject, Common
-=======
 from .dataset import DataObject, DataSet
->>>>>>> 4eee381b
 from .filters import CompositeFilters
 from .._typing import Vector
 
