--- conflicted
+++ resolved
@@ -3,27 +3,19 @@
 These classes hold many VTK datasets in one object that can be passed
 to VTK algorithms and PyVista filtering/plotting routines.
 """
+import pathlib
 import collections.abc
 import logging
-import pathlib
-from typing import List, Tuple, Union, Optional, Any, cast
 
 import numpy as np
-<<<<<<< HEAD
-import vtk
-from vtk import vtkMultiBlockDataSet
-
-import pyvista
-from pyvista.utilities import is_pyvista_dataset, wrap
-=======
 from typing import List, Tuple, Union, Optional, Any, cast
 
 import pyvista
 from pyvista.utilities import get_array, is_pyvista_dataset, wrap
 from pyvista import _vtk
->>>>>>> e5539f85
 from .dataset import DataObject, DataSet
 from .filters import CompositeFilters
+from .._typing import Vector
 
 log = logging.getLogger(__name__)
 log.setLevel('CRITICAL')
