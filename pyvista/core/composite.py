"""
Container to mimic ``vtkMultiBlockDataSet`` objects. These classes hold many
VTK datasets in one object that can be passed to VTK algorithms and PyVista
filtering/plotting routines.
"""
import collections
import logging
import os

import numpy as np
import vtk
from vtk import vtkMultiBlockDataSet

import pyvista
from pyvista.utilities import get_array, is_pyvista_dataset, wrap

from .common import DataObject
from .filters import CompositeFilters

log = logging.getLogger(__name__)
log.setLevel('CRITICAL')


class MultiBlock(vtkMultiBlockDataSet, CompositeFilters, DataObject):
    """
    A composite class to hold many data sets which can be iterated over.
    This wraps/extends the ``vtkMultiBlockDataSet`` class in VTK so that we can
    easily plot these data sets and use the composite in a Pythonic manner.

    You can think of ``MultiBlock`` like lists or dictionaries as we can
    iterate over this data structure by index and we can also access blocks
    by their string name.

    Examples
    --------
    >>> import pyvista as pv

    >>> # Create empty composite dataset
    >>> blocks = pv.MultiBlock()
    >>> # Add a dataset to the collection
    >>> sphere = pv.Sphere()
    >>> blocks.append(sphere)
    >>> # Or add a named block
    >>> blocks["cube"] = pv.Cube()

    >>> # instantiate from a list of objects
    >>> data = [pv.Sphere(), pv.Cube(), pv.Cone()]
    >>> blocks = pv.MultiBlock(data)

    >>> # instantiate from a dictionary
    >>> data = {"cube": pv.Cube(), "sphere": pv.Sphere()}
    >>> blocks = pv.MultiBlock(data)

    >>> # now iterate over the collection
    >>> for name in blocks.keys():
    ...     block = blocks[name] # do something!

    >>> for block in blocks:
    ...     surf = block.extract_surface() # Do something with each dataset
    """

    # Bind pyvista.plotting.plot to the object
    plot = pyvista.plot

    def __init__(self, *args, **kwargs):
        super(MultiBlock, self).__init__()
        deep = kwargs.pop('deep', False)
        self.refs = []

        if len(args) == 1:
            if isinstance(args[0], vtk.vtkMultiBlockDataSet):
                if deep:
                    self.deep_copy(args[0])
                else:
                    self.shallow_copy(args[0])
            elif isinstance(args[0], (list, tuple)):
                for block in args[0]:
                    self.append(block)
            elif isinstance(args[0], str):
                self._load_file(args[0])
            elif isinstance(args[0], dict):
                idx = 0
                for key, block in args[0].items():
                    self[idx, key] = block
                    idx += 1

            # keep a reference of the args
            self.refs.append(args)

        # Upon creation make sure all nested structures are wrapped
        self.wrap_nested()


    def wrap_nested(self):
        """A helper to ensure all nested data structures are wrapped as PyVista
        datasets. This is perform inplace"""
        for i in range(self.n_blocks):
            block = self.GetBlock(i)
            if not is_pyvista_dataset(block):
                self.SetBlock(i, pyvista.wrap(block))
        return


    def _load_file(self, filename):
        """Load a vtkMultiBlockDataSet from a file (extension ``.vtm`` or
        ``.vtmb``)
        """
        filename = os.path.abspath(os.path.expanduser(filename))
        # test if file exists
        if not os.path.isfile(filename):
            raise Exception('File %s does not exist' % filename)

        # Get extension
        ext = pyvista.get_ext(filename)
        # Extensions: .vtm and .vtmb

        # Select reader
        if ext in ['.vtm', '.vtmb']:
            reader = vtk.vtkXMLMultiBlockDataReader()
        else:
            raise IOError('File extension must be either "vtm" or "vtmb"')

        # Load file
        reader.SetFileName(filename)
        reader.Update()
        self.shallow_copy(reader.GetOutput())


    def save(self, filename, binary=True):
        """
        Writes a ``MultiBlock`` dataset to disk.

        Written file may be an ASCII or binary vtm file.

        Parameters
        ----------
        filename : str
            Filename of mesh to be written.  File type is inferred from
            the extension of the filename unless overridden with
            ftype.  Can be one of the following types (.vtm or .vtmb)

        binary : bool, optional
            Writes the file as binary when True and ASCII when False.

        Notes
        -----
        Binary files write much faster than ASCII and have a smaller
        file size.
        """
        filename = os.path.abspath(os.path.expanduser(filename))
        ext = pyvista.get_ext(filename)
        if ext in ['.vtm', '.vtmb']:
            writer = vtk.vtkXMLMultiBlockDataWriter()
        else:
            raise Exception('File extension must be either "vtm" or "vtmb"')

        writer.SetFileName(filename)
        writer.SetInputDataObject(self)
        if binary:
            writer.SetDataModeToBinary()
        else:
            writer.SetDataModeToAscii()
        writer.Write()
        return

    @property
    def bounds(self):
        """Finds min/max for bounds across blocks

        Returns:
            tuple(float):
                length 6 tuple of floats containing min/max along each axis
        """
        bounds = [np.inf,-np.inf, np.inf,-np.inf, np.inf,-np.inf]

        def update_bounds(ax, nb, bounds):
            """internal helper to update bounds while keeping track"""
            if nb[2*ax] < bounds[2*ax]:
                bounds[2*ax] = nb[2*ax]
            if nb[2*ax+1] > bounds[2*ax+1]:
                bounds[2*ax+1] = nb[2*ax+1]
            return bounds

        # get bounds for each block and update
        for i in range(self.n_blocks):
            if self[i] is None:
                continue
            bnds = self[i].bounds
            for a in range(3):
                bounds = update_bounds(a, bnds, bounds)

        return bounds


    @property
    def center(self):
        """ Center of the bounding box """
        return np.array(self.bounds).reshape(3,2).mean(axis=1)


    @property
    def length(self):
        """the length of the diagonal of the bounding box"""
        return pyvista.Box(self.bounds).length


    @property
    def n_blocks(self):
        """The total number of blocks set"""
        return self.GetNumberOfBlocks()


    @n_blocks.setter
    def n_blocks(self, n):
        """The total number of blocks set"""
        self.SetNumberOfBlocks(n)
        self.Modified()


    @property
    def volume(self):
        """
        Total volume of all meshes in this dataast

        Returns
        -------
        volume : float
            Total volume of the mesh.

        """
        volume = 0.0
        for block in self:
            if block is None:
                continue
            volume += block.volume
        return volume


    def get_data_range(self, name):
        """Gets the min/max of a scalar given its name across all blocks"""
        mini, maxi = np.inf, -np.inf
        for i in range(self.n_blocks):
            data = self[i]
            if data is None:
                continue
            # get the scalar if available
            arr = get_array(data, name)
            if arr is None or not np.issubdtype(arr.dtype, np.number):
                continue
            tmi, tma = np.nanmin(arr), np.nanmax(arr)
            if tmi < mini:
                mini = tmi
            if tma > maxi:
                maxi = tma
        return mini, maxi


    def get_index_by_name(self, name):
        """Find the index number by block name"""
        for i in range(self.n_blocks):
            if self.get_block_name(i) == name:
                return i
        raise KeyError('Block name ({}) not found'.format(name))


    def __getitem__(self, index):
        """Get a block by its index or name (if the name is non-unique then
<<<<<<< HEAD
        returns the first occurence)"""
        if isinstance(index, slice):
            stop = index.stop if index.stop >= 0 else self.n_blocks + index.stop + 1
            step = index.step if isinstance(index.step, int) else 1
            multi = MultiBlock()
            for i in range(index.start, stop, step):
                multi[-1, self.get_block_name(i)] = self[i]
            return multi
        elif isinstance(index, (list, tuple, np.ndarray)):
            multi = MultiBlock()
            for i in index:
                multi[-1, self.get_block_name(i)] = self[i]
            return multi
        elif isinstance(index, str):
=======
        returns the first occurrence)"""
        if isinstance(index, str):
>>>>>>> a21b7597
            index = self.get_index_by_name(index)
        ############################
        if index < 0:
            index = self.n_blocks + index
        if index < 0 or index >= self.n_blocks:
            raise IndexError('index ({}) out of range for this dataset.'.format(index))
        data = self.GetBlock(index)
        if data is None:
            return data
        if data is not None and not is_pyvista_dataset(data):
            data = wrap(data)
        if data not in self.refs:
            self.refs.append(data)
        return data


    def append(self, data):
        """Add a data set to the next block index"""
        index = self.n_blocks # note off by one so use as index
        self[index] = data
        self.refs.append(data)


    def get(self, index):
        """Get a block by its index or name (if the name is non-unique then
        returns the first occurrence)"""
        return self[index]


    def set_block_name(self, index, name):
        """Set a block's string name at the specified index"""
        if name is None:
            return
        self.GetMetaData(index).Set(vtk.vtkCompositeDataSet.NAME(), name)
        self.Modified()


    def get_block_name(self, index):
        """Returns the string name of the block at the given index"""
        meta = self.GetMetaData(index)
        if meta is not None:
            return meta.Get(vtk.vtkCompositeDataSet.NAME())
        return None


    def keys(self):
        """Get all the block names in the dataset"""
        names = []
        for i in range(self.n_blocks):
            names.append(self.get_block_name(i))
        return names


    def _ipython_key_completions_(self):
        return self.keys()


    def __setitem__(self, index, data):
        """Sets a block with a VTK data object. To set the name simultaneously,
        pass a string name as the 2nd index.

        Example
        -------
        >>> import pyvista
        >>> multi = pyvista.MultiBlock()
        >>> multi[0] = pyvista.PolyData()
        >>> multi[1, 'foo'] = pyvista.UnstructuredGrid()
        >>> multi['bar'] = pyvista.PolyData()
        >>> multi.n_blocks
        3
        """
        if isinstance(index, collections.Iterable) and not isinstance(index, str):
            i, name = index[0], index[1]
        elif isinstance(index, str):
            try:
                i = self.get_index_by_name(index)
            except KeyError:
                i = -1
            name = index
        else:
            i, name = index, None
        if data is not None and not is_pyvista_dataset(data):
            data = wrap(data)
        if i == -1:
            self.append(data)
            i = self.n_blocks - 1
        else:
            self.SetBlock(i, data)
        if name is None:
            name = 'Block-{0:02}'.format(i)
        self.set_block_name(i, name) # Note that this calls self.Modified()
        if data not in self.refs:
            self.refs.append(data)


    def __delitem__(self, index):
        """Removes a block at the specified index"""
        if isinstance(index, str):
            index = self.get_index_by_name(index)
        self.RemoveBlock(index)


    def __iter__(self):
        """The iterator across all blocks"""
        self._iter_n = 0
        return self

    def next(self):
        """Get the next block from the iterator"""
        if self._iter_n < self.n_blocks:
            result = self[self._iter_n]
            self._iter_n += 1
            return result
        else:
            raise StopIteration

    __next__ = next


    def pop(self, index):
        """Pops off a block at the specified index"""
        data = self[index]
        del self[index]
        return data


    def clean(self, empty=True):
        """This will remove any null blocks in place
        Parameters
        -----------
        empty : bool
            Remove any meshes that are empty as well (have zero points)
        """
        null_blocks = []
        for i in range(self.n_blocks):
            if isinstance(self[i], MultiBlock):
                # Recursively move through nested structures
                self[i].clean()
                if self[i].n_blocks < 1:
                    null_blocks.append(i)
            elif self[i] is None:
                null_blocks.append(i)
            elif empty and self[i].n_points < 1:
                null_blocks.append(i)
        # Now remove the null/empty meshes
        null_blocks = np.array(null_blocks, dtype=int)
        for i in range(len(null_blocks)):
            # Cast as int because windows is super annoying
            del self[int(null_blocks[i])]
            null_blocks -= 1
        return


    def _get_attrs(self):
        """An internal helper for the representation methods"""
        attrs = []
        attrs.append(("N Blocks", self.n_blocks, "{}"))
        bds = self.bounds
        attrs.append(("X Bounds", (bds[0], bds[1]), "{:.3f}, {:.3f}"))
        attrs.append(("Y Bounds", (bds[2], bds[3]), "{:.3f}, {:.3f}"))
        attrs.append(("Z Bounds", (bds[4], bds[5]), "{:.3f}, {:.3f}"))
        return attrs


    def _repr_html_(self):
        """A pretty representation for Jupyter notebooks"""
        fmt = ""
        fmt += "<table>"
        fmt += "<tr><th>Information</th><th>Blocks</th></tr>"
        fmt += "<tr><td>"
        fmt += "\n"
        fmt += "<table>\n"
        fmt += "<tr><th>{}</th><th>Values</th></tr>\n".format(type(self).__name__)
        row = "<tr><td>{}</td><td>{}</td></tr>\n"

        # now make a call on the object to get its attributes as a list of len 2 tuples
        for attr in self._get_attrs():
            try:
                fmt += row.format(attr[0], attr[2].format(*attr[1]))
            except:
                fmt += row.format(attr[0], attr[2].format(attr[1]))

        fmt += "</table>\n"
        fmt += "\n"
        fmt += "</td><td>"
        fmt += "\n"
        fmt += "<table>\n"
        row = "<tr><th>{}</th><th>{}</th><th>{}</th></tr>\n"
        fmt += row.format("Index", "Name", "Type")

        for i in range(self.n_blocks):
            data = self[i]
            fmt += row.format(i, self.get_block_name(i), type(data).__name__)

        fmt += "</table>\n"
        fmt += "\n"
        fmt += "</td></tr> </table>"
        return fmt


    def __repr__(self):
        # return a string that is Python console friendly
        fmt = "{} ({})\n".format(type(self).__name__, hex(id(self)))
        # now make a call on the object to get its attributes as a list of len 2 tuples
        row = "  {}:\t{}\n"
        for attr in self._get_attrs():
            try:
                fmt += row.format(attr[0], attr[2].format(*attr[1]))
            except:
                fmt += row.format(attr[0], attr[2].format(attr[1]))
        return fmt


    def __str__(self):
        return MultiBlock.__repr__(self)


    def __len__(self):
        return self.n_blocks


    def copy_meta_from(self, ido):
        """Copies pyvista meta data onto this object from another object"""
        # Note that `pyvista.MultiBlock` datasets currently don't have any meta.
        # This method is here for consistency with the rest of the API and
        # in case we add meta data to this pbject down the road.
        pass


    def copy(self, deep=True):
        """
        Returns a copy of the object

        Parameters
        ----------
        deep : bool, optional
            When True makes a full copy of the object.

        Returns
        -------
        newobject : same as input
           Deep or shallow copy of the input.
        """
        thistype = type(self)
        newobject = thistype()
        if deep:
            newobject.deep_copy(self)
        else:
            newobject.shallow_copy(self)
        newobject.copy_meta_from(self)
        newobject.wrap_nested()
        return newobject<|MERGE_RESOLUTION|>--- conflicted
+++ resolved
@@ -265,8 +265,7 @@
 
     def __getitem__(self, index):
         """Get a block by its index or name (if the name is non-unique then
-<<<<<<< HEAD
-        returns the first occurence)"""
+        returns the first occurrence)"""
         if isinstance(index, slice):
             stop = index.stop if index.stop >= 0 else self.n_blocks + index.stop + 1
             step = index.step if isinstance(index.step, int) else 1
@@ -280,10 +279,6 @@
                 multi[-1, self.get_block_name(i)] = self[i]
             return multi
         elif isinstance(index, str):
-=======
-        returns the first occurrence)"""
-        if isinstance(index, str):
->>>>>>> a21b7597
             index = self.get_index_by_name(index)
         ############################
         if index < 0:
