--- conflicted
+++ resolved
@@ -2303,13 +2303,8 @@
         if pass_cellid:
             surf_filter.PassThroughPointIdsOn()
 
-<<<<<<< HEAD
         if subdivision != 1:
             surf_filter.SetNonlinearSubdivisionLevel(subdivision)
-=======
-        # TODO: Add
-        # surf_filter.SetNonlinearSubdivisionLevel(subdivision)
->>>>>>> b2f5374e
 
         # available in 9.0.2
         # surf_filter.SetDelegation(delegation)
