--- conflicted
+++ resolved
@@ -1897,12 +1897,7 @@
         extract_sel.Update()
         return _get_output(extract_sel)
 
-<<<<<<< HEAD
-
     def extract_selection_points(dataset, ind):  # pragma: no cover
-=======
-    def extract_selection_points(dataset, ind):
->>>>>>> fa0c267b
         """Return a subset of the grid (with cells) that contains any of the given point indices.
 
         DEPRECATED: Please use ``extract_points`` instead.
@@ -2589,12 +2584,7 @@
         else:
             return mesh
 
-<<<<<<< HEAD
-
     def tri_filter(poly_data, inplace=False):  # pragma: no cover
-=======
-    def tri_filter(poly_data, inplace=False):
->>>>>>> fa0c267b
         """Return an all triangle mesh.
 
         DEPRECATED: Please use ``triangulate`` instead.
@@ -3063,12 +3053,7 @@
         else:
             return mesh
 
-<<<<<<< HEAD
-
     def clip_with_plane(poly_data, origin, normal, value=0, invert=False, inplace=False):  # pragma: no cover
-=======
-    def clip_with_plane(poly_data, origin, normal, value=0, invert=False, inplace=False):
->>>>>>> fa0c267b
         """Clip a dataset by a plane by specifying the origin and normal.
 
         DEPRECATED: Please use `.clip` instead.
