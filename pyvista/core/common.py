--- conflicted
+++ resolved
@@ -9,23 +9,17 @@
 import vtk
 
 import pyvista
-<<<<<<< HEAD
 from pyvista.utilities import (
     FieldAssociation,
     abstract_class,
+    axis_rotation,
     fileio,
     get_array,
     is_pyvista_dataset,
-    parse_field_choice,
     raise_not_matching,
     vtk_id_list_to_array,
 )
 
-=======
-from pyvista.utilities import (FieldAssociation, get_array, is_pyvista_dataset,
-                               raise_not_matching, vtk_id_list_to_array, fileio,
-                               abstract_class, axis_rotation)
->>>>>>> 70545971
 from .datasetattributes import DataSetAttributes
 from .filters import DataSetFilters
 
