--- conflicted
+++ resolved
@@ -75,14 +75,10 @@
                              f' Must be one of: {valid_extensions}')
 
         reader = self._READERS[file_ext]()
-<<<<<<< HEAD
         if file_ext == ".case":
-            reader.SetCaseFileName(filename)
-        else:
-            reader.SetFileName(filename)
-=======
-        reader.SetFileName(str(file_path))
->>>>>>> f077d087
+            reader.SetCaseFileName(str(file_path))
+        else:
+            reader.SetFileName(str(file_path))
         reader.Update()
         return reader.GetOutputDataObject(0)
 
