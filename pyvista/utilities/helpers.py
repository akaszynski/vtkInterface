--- conflicted
+++ resolved
@@ -261,14 +261,8 @@
     # points must be contigious
     if not points.flags['C_CONTIGUOUS']:
         points = np.ascontiguousarray(points)
-<<<<<<< HEAD
-
-    vtkpts = vtk.vtkPoints()
-    vtkpts.SetData(nps.numpy_to_vtk(points, deep=deep))
-=======
     vtkpts = _vtk.vtkPoints()
     vtkpts.SetData(_vtk.numpy_to_vtk(points, deep=deep))
->>>>>>> 4eeb7992
     return vtkpts
 
 
