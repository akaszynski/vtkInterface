--- conflicted
+++ resolved
@@ -536,28 +536,10 @@
     src.Update()
     normal = np.array(normal)
     center = np.array(center)
-<<<<<<< HEAD
     surf = pyvista.PolyData(src.GetOutput())
     surf.rotate_y(90)
     translate(surf, center, normal)
     return surf
-=======
-
-    axis = np.cross(default_normal, normal)
-    angle = np.rad2deg(np.arccos(
-        np.clip(np.dot(normal, default_normal), -1, 1)))
-
-    transform = vtk.vtkTransform()
-    transform.RotateWXYZ(angle, axis)
-    transform.Translate(center)
-
-    transform_filter = vtk.vtkTransformFilter()
-    transform_filter.SetInputConnection(src.GetOutputPort())
-    transform_filter.SetTransform(transform)
-    transform_filter.Update()
-
-    return pyvista.wrap(transform_filter.GetOutput())
->>>>>>> 491f9b10
 
 
 def Text3D(string, depth=0.5):
