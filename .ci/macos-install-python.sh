--- conflicted
+++ resolved
@@ -34,9 +34,5 @@
 which python
 python --version
 python -m ensurepip
-<<<<<<< HEAD
-python -m pip install setuptools twine wheel
-=======
 python -m pip install --upgrade pip
-python -m pip install setuptools twine wheel numpy
->>>>>>> f425f966
+python -m pip install setuptools twine wheel