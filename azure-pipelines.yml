--- conflicted
+++ resolved
@@ -117,7 +117,9 @@
       TWINE_PASSWORD: $(twine.password)
       TWINE_REPOSITORY_URL: "https://upload.pypi.org/legacy/"
 
-<<<<<<< HEAD
+  # don't run job on no-ci builds
+  condition: not(contains(variables['System.PullRequest.SourceBranch'], 'no-ci'))
+
 
 # DESCRIPTION: Core API and doc string testing across VTK versions using conda
 - job: LinuxConda
@@ -164,11 +166,7 @@
         conda activate pyvista-vtk$(VTK.VERSION)
         pytest -v --doctest-modules pyvista
       displayName: 'Test Package Docstrings against VTK'
-=======
-  # don't run job on no-ci builds
-  condition: not(contains(variables['System.PullRequest.SourceBranch'], 'no-ci'))
-
->>>>>>> 2d79cab6
+
 
 # DESCRIPTION: Core API testing for Windows
 - job: Windows
