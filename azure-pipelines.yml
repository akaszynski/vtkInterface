variables:
  ALLOW_PLOTTING: true
  SHELLOPTS: 'errexit:pipefail'

trigger:
  branches:
    include:
    - '*'
    exclude:
    - '*no-ci*'
  tags:
    include:
    - '*'

pr:
  branches:
    include:
    - '*'
    exclude:
    - '*no-ci*'

jobs:

# DESCRIPTION: Quickly check the spelling and documentation style
- job: CodeSpellStyle
  pool:
    vmImage: 'ubuntu-latest'
  steps:
  - task: UsePythonVersion@0
    inputs:
      versionSpec: '3.7'
  - script: |
      pip install -r requirements_style.txt
      make doctest
    displayName: 'Run doctest'


# DESCRIPTION: Core API and doc string testing for Linux
- job: Linux
  pool:
    vmImage: 'ubuntu-16.04'
  variables:
    DISPLAY: ':99.0'
    PYVISTA_OFF_SCREEN: 'True'

  strategy:
    matrix:
      Python35:
        python.version: '3.5'
      Python36:
        python.version: '3.6'
      Python37:
        python.version: '3.7'

  steps:
  - task: UsePythonVersion@0
    inputs:
      versionSpec: '$(python.version)'
    displayName: 'Use Python $(python.version)'

  - script: |
      PIP_CACHE_PATH=$(pip cache dir)
      echo "##vso[task.setvariable variable=PIP_CACHE_PATH]$PIP_CACHE_PATH"
      PYVISTA_VERSION=$(python -c "import io; exec(io.open('pyvista/_version.py').read()); print(__version__)")
      echo "##vso[task.setvariable variable=PYVISTA_VERSION]$PYVISTA_VERSION"
    displayName: 'Store pip cache path and pyvista version'

  - task: Cache@2
    inputs:
      key: 'PIP_WHEEL_CACHE | $(Agent.OS) | "$(python.version)" | "$(PYVISTA_VERSION)"'
      path: $(PIP_CACHE_PATH)
    displayName: Cache pip

  - script: |
      pip install wheel
      pip install -e .
    displayName: Install pyvista

  - script: |
      .ci/setup_headless_display.sh
      # python .ci/pyvista_test.py
    displayName: Install headless display

  - script: |
      sudo apt-get install python3-tk
      pip install -r requirements_test.txt
      # python -c "import vtk; print(vtk.VTK_VERSION)"
      python -c "import pyvista; print(pyvista.Report())"
      which python
      pip list
    displayName: 'Install dependencies'

  - script: |
      pip install pytest-azurepipelines
      pytest -v --cov pyvista --cov-report html
    displayName: 'Test Core API'

  - script: |
      pip install pytest pytest-azurepipelines
      pytest -v --doctest-modules pyvista
    displayName: 'Test Package Docstrings'

  - script: |
      bash <(curl -s https://codecov.io/bash)
    displayName: 'Upload coverage to codecov.io'
    condition: eq(variables['python.version'], '3.7')

  - script: |
      pip install twine
      python setup.py sdist
      twine upload --skip-existing dist/pyvista*.gz
    displayName: 'Upload to PyPi'
    condition: and(eq(variables['python.version'], '3.7'), contains(variables['Build.SourceBranch'], 'refs/tags/'))
    env:
      TWINE_USERNAME: $(twine.username)
      TWINE_PASSWORD: $(twine.password)
      TWINE_REPOSITORY_URL: "https://upload.pypi.org/legacy/"

  # don't run job on no-ci builds
  condition: not(contains(variables['System.PullRequest.SourceBranch'], 'no-ci'))


# DESCRIPTION: Core API and doc string testing across VTK versions using conda
- job: LinuxConda
  pool:
    vmImage: 'ubuntu-16.04'
  variables:
    DISPLAY: ':99.0'
    PYVISTA_OFF_SCREEN: 'True'

  strategy:
    matrix:
      VTKv81:
        VTK.VERSION: 8.1
      VTKv82:
        VTK.VERSION: 8.2

  steps:

    - script: |
        .ci/setup_headless_display.sh
      displayName: Install headless display

    - script: |
        export CONDA_ALWAYS_YES=1
        source /usr/share/miniconda/etc/profile.d/conda.sh
        conda config --add channels conda-forge
        sed -i -e 's/- vtk$/- vtk=$(VTK.VERSION)/' environment.yml
        conda env create --quiet -n pyvista-vtk$(VTK.VERSION) --file environment.yml
        conda activate pyvista-vtk$(VTK.VERSION)
        pip install -e .
        conda list
        which python
        python -c "import pyvista; print(pyvista.Report())"
      displayName: Create Anaconda environment

    - script: |
        source /usr/share/miniconda/etc/profile.d/conda.sh
        conda activate pyvista-vtk$(VTK.VERSION)
        pytest -v --cov pyvista --cov-report html
      displayName: 'Test Core API against VTK'

    - script: |
        source /usr/share/miniconda/etc/profile.d/conda.sh
        conda activate pyvista-vtk$(VTK.VERSION)
        pytest -v --doctest-modules pyvista
      displayName: 'Test Package Docstrings against VTK'
  condition: not(contains(variables['System.PullRequest.SourceBranch'], 'no-ci'))


# DESCRIPTION: Core API testing for Windows
- job: Windows
  pool:
    vmIMage: 'VS2017-Win2016'
  variables:
    AZURE_CI_WINDOWS: 'true'
  strategy:
    maxParallel: 4
    matrix:
      Python35-64bit:
        python.version: '3.5'
      Python36-64bit:
        python.version: '3.6'
      Python37-64bit:
<<<<<<< HEAD
        PYTHON_VERSION: '3.7'
        PYTHON_ARCH: 'x64'
      Python38-64bit:
        PYTHON_VERSION: '3.8'
        PYTHON_ARCH: 'x64'
=======
        python.version: '3.7'
>>>>>>> f425f966
  steps:
  - task: UsePythonVersion@0
    inputs:
      versionSpec: $(python.version)
      addToPath: true
  - powershell: |
      $PIP_CACHE_PATH = (pip cache dir) | Out-String
      echo "##vso[task.setvariable variable=PIP_CACHE_PATH]$PIP_CACHE_PATH"
      $PYVISTA_VERSION = $(python -c "import io; exec(io.open('pyvista/_version.py').read()); print(__version__)") | Out-String
      echo "##vso[task.setvariable variable=PYVISTA_VERSION]$PYVISTA_VERSION"
    displayName: 'Store pip cache path and pyvista version'
  - task: Cache@2
    inputs:
      key: 'PIP_WHEEL_CACHE | $(Agent.OS) | "$(python.version)" | "$(PYVISTA_VERSION)"'
      path: $(PIP_CACHE_PATH)
    displayName: Cache pip
  - powershell: |
      Set-StrictMode -Version Latest
      $ErrorActionPreference = "Stop"
      $PSDefaultParameterValues['*:ErrorAction']='Stop'
      git clone --depth 1 git://github.com/pyvista/gl-ci-helpers.git
      powershell gl-ci-helpers/appveyor/install_opengl.ps1
    displayName: 'Install OpenGL'
  - script: |
      pip install wheel
      pip install .
      python -c "import pyvista; print(pyvista.Report())"
    displayName: 'Install PyVista'
  - script: |
      pip install -r requirements_test.txt
    displayName: 'Install test dependencies'
  - script: |
      python -m pytest --cov -v .
    displayName: 'Run Tests'

  # don't run job on no-ci builds
  condition: not(contains(variables['System.PullRequest.SourceBranch'], 'no-ci'))


# DESCRIPTION: Core API testing for MacOS
- job: macOS
  variables:
    python.architecture: 'x64'
  strategy:
    matrix:
      # Skipping Python 3.5: Python 3.5 not supported on Azure Mac OS
      Python36:
        python.version: '3.6'
      Python37:
        python.version: '3.7'
      Python38:
        python.version: '3.8'
  pool:
    vmImage: 'macOS-10.15'
  steps:
    - script: .ci/macos-install-python.sh '$(python.version)'
      displayName: Install Python

    - script: |
        python setup.py sdist
        python setup.py install
        python -c "import pyvista; print(pyvista.Report())"
      displayName: 'Install PyVista'

    - script: |
        python -m pip install -r requirements_test.txt
        python -m pip install pytest-azurepipelines pytest-xdist
      displayName: 'Install test dependencies'

    - script: |
        python -m pytest -v --cov pyvista --cov-report html --durations=0 -n 2
      displayName: 'Run Tests'

  # don't run job on no-ci builds
  condition: not(contains(variables['System.PullRequest.SourceBranch'], 'no-ci'))


# Builds the documentation
- job: BuildDocumentation
  pool:
    vmImage: 'ubuntu-16.04'

  variables:
    DISPLAY: ':99.0'
    PYVISTA_OFF_SCREEN: 'True'

  steps:
  - task: UsePythonVersion@0
    inputs:
      versionSpec: 3.7
    displayName: 'Use Python 3.7'

  - script: |
      git config --global user.name ${GH_NAME}
      git config --global user.email ${GH_EMAIL}
      git config --list | grep user.
    displayName: 'Configure git'
    env:
      GH_NAME: $(gh.name)
      GH_EMAIL: $(gh.email)

  - script: |
      pip install -e .
    displayName: Install pyvista

  - script: |
      .ci/setup_headless_display.sh
      # python .ci/pyvista_test.py  # for debug
    displayName: Install headless display

  - script: |
      sudo apt-get install python3-tk
      pip install -r requirements_docs.txt
    displayName: 'Install dependencies'

  - script: |
      EXAMPLES_PATH=$(python -c "import pyvista; print(pyvista.EXAMPLES_PATH)")
      mkdir -p EXAMPLES_PATH
      echo "##vso[task.setvariable variable=EXAMPLES_PATH]$EXAMPLES_PATH"
      PYVISTA_VERSION=$(python -c "import io; exec(io.open('pyvista/_version.py').read()); print(__version__)")
      echo "##vso[task.setvariable variable=PYVISTA_VERSION]$PYVISTA_VERSION"
      echo $EXAMPLES_PATH
    displayName: 'Store location of pyvista downloads cache and version'

  - task: Cache@2
    inputs:
      key: 'PYVISTA_EXAMPLES_CACHE | "$(PYVISTA_VERSION)"'
      path: $(EXAMPLES_PATH)
    displayName: Build pyvista examples directory cache

  - task: Cache@2
    inputs:
      key: 'PYVISTA_DOC_EXAMPLES_CACHE | "$(PYVISTA_VERSION)"'
      path: '$(Build.SourcesDirectory)/docs/examples'
    displayName: Build pyvista doc examples cache

  - script: |
      make -C docs html -b coverage
      cat docs/_build/coverage/python.txt
    displayName: 'Build documentation'

  - script: |
      make -C docs doctest
    displayName: 'Test documentation code snippets'

  - script: |
      make -C docs html
    displayName: 'Update figures from doctest'

  # Push example notebooks to pyvista-examples
  - script: |
      pip install cookiecutter
      cookiecutter -f --no-input --config-file ./docs/pyvista-binder-config.yml -o .. https://github.com/pyvista/cookiecutter-pyvista-binder.git;
      rm -rf ../pyvista-examples/notebooks/
      cd docs
      find examples -type f -name '*.ipynb' | cpio -p -d -v ../../pyvista-examples/
      cd ../../pyvista-examples/
      git init
      git add .
      git commit -am "Azure CI commit ref $(Build.SourceVersion)"
      REMOTE="https://${GH_TOKEN}@github.com/pyvista/pyvista-examples"
      git remote add origin ${REMOTE}
      git push -uf origin master
      cd $BUILD_SOURCESDIRECTORY
    displayName: 'Upload binder examples'
    condition: and(succeeded(), contains(variables['Build.SourceBranch'], 'refs/tags/'))
    env:
      GH_TOKEN: $(gh.token)

  # Push example notebooks to pyvista-examples develop branch
  - script: |
      pip install cookiecutter
      cookiecutter -f --no-input --config-file ./docs/pyvista-binder-config.yml -o .. https://github.com/pyvista/cookiecutter-pyvista-binder.git;
      rm -rf ../pyvista-examples/notebooks/
      cd docs
      find examples -type f -name '*.ipynb' | cpio -p -d -v ../../pyvista-examples/
      cd ../../pyvista-examples/
      git init
      git checkout -b develop
      git add .
      git commit -am "Azure CI commit ref $(Build.SourceVersion)"
      REMOTE="https://${GH_TOKEN}@github.com/pyvista/pyvista-examples"
      git remote add origin ${REMOTE}
      git push -uf origin develop
      cd $BUILD_SOURCESDIRECTORY
    displayName: 'Upload binder examples to develop'
    condition: and(succeeded(), eq(variables['Build.SourceBranch'], 'refs/heads/master'))
    env:
      GH_TOKEN: $(gh.token)

  # upload documentation to pyvista-docs gh-pages on tags
  - script: |
      git clone --depth 1 https://${GH_TOKEN}@github.com/pyvista/pyvista-docs.git
      cd pyvista-docs
      git gc --prune=now
      git remote prune origin
      rm -rf *
      cp -r $BUILD_SOURCESDIRECTORY/docs/_build/html/* .
      cp $BUILD_SOURCESDIRECTORY/docs/README.md .
      touch .nojekyll
      echo "docs.pyvista.org" >> CNAME
      git add .
      git commit -am "Azure CI commit ref $(Build.SourceVersion)"
      git push
    displayName: Upload Documentation to pyvista-docs
    env:
      GH_TOKEN: $(gh.token)
    condition: and(succeeded(), contains(variables['Build.SourceBranch'], 'refs/tags/'))

  # upload documentation to pyvista-docs develop when merging with master
  - script: |
      mkdir pyvista-docs-dev
      cd pyvista-docs-dev
      git init
      git checkout -b gh-pages
      cp -r $BUILD_SOURCESDIRECTORY/docs/_build/html/* .
      cp $BUILD_SOURCESDIRECTORY/docs/README.md .
      touch .nojekyll
      echo "dev.pyvista.org" >> CNAME
      git add .
      REMOTE="https://${GH_TOKEN}@github.com/pyvista/pyvista-docs-dev"
      git remote add origin ${REMOTE}
      git commit -am "Azure CI commit ref $(Build.SourceVersion)"
      git push -uf origin gh-pages
    displayName: Upload Documentation to pyvista-docs-dev
    env:
      GH_TOKEN: $(gh.token)
    condition: and(succeeded(), eq(variables['Build.SourceBranch'], 'refs/heads/master'))

  # don't run job on no-ci builds
  condition: not(contains(variables['System.PullRequest.SourceBranch'], 'no-ci'))<|MERGE_RESOLUTION|>--- conflicted
+++ resolved
@@ -182,15 +182,9 @@
       Python36-64bit:
         python.version: '3.6'
       Python37-64bit:
-<<<<<<< HEAD
         PYTHON_VERSION: '3.7'
-        PYTHON_ARCH: 'x64'
       Python38-64bit:
         PYTHON_VERSION: '3.8'
-        PYTHON_ARCH: 'x64'
-=======
-        python.version: '3.7'
->>>>>>> f425f966
   steps:
   - task: UsePythonVersion@0
     inputs:
