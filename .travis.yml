--- conflicted
+++ resolved
@@ -82,19 +82,12 @@
       # Run all code examples in the docstrings
       script: pytest -v --cov --doctest-modules pyvista
     # Build/test/deploy documentation on 3.7 only
-<<<<<<< HEAD
-    - name: Documentation testing 3.7
-      python: 3.7
-      script: |
-        pip install pydocstyle;
-        pydocstyle pyvista;
-=======
     - name: Documentation Testing 3.7
       python: 3.7
       script: |
-        pip install codespell;
+        pip install codespell pydocstyle;
         make codespell;
->>>>>>> 1fff9141
+        pydocstyle pyvista;
     - name: Documentation Build/Deploy 3.7
       python: 3.7
       env:
