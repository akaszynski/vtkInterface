--- conflicted
+++ resolved
@@ -87,12 +87,9 @@
     elif theme.lower() in ['document', 'doc', 'paper', 'report']:
         rcParams['background'] = 'white'
         rcParams['cmap'] = 'viridis'
-<<<<<<< HEAD
         rcParams['font']['size'] = 18
         rcParams['font']['title_size'] = 18
         rcParams['font']['label_size'] = 18
-=======
->>>>>>> 80bf2fdd
         rcParams['font']['color'] = 'black'
         rcParams['show_edges'] = False
         rcParams['color'] = 'orange'
