"""
See the image regression notes in docs/extras/developer_notes.rst
"""
import platform
import warnings
import inspect
import pathlib
import os
from weakref import proxy
from pathlib import Path

import imageio
import numpy as np
import pytest
import vtk

import pyvista
from pyvista import examples
from pyvista.plotting import system_supports_plotting
from pyvista.plotting.plotting import SUPPORTED_FORMATS
from pyvista.core.errors import DeprecationError


ffmpeg_failed = False
try:
    try:
        import imageio_ffmpeg
        imageio_ffmpeg.get_ffmpeg_exe()
    except ImportError:
        imageio.plugins.ffmpeg.download()
except:
    ffmpeg_failed = True

OFF_SCREEN = True
VTK9 = vtk.vtkVersion().GetVTKMajorVersion() >= 9

sphere = pyvista.Sphere()
sphere_b = pyvista.Sphere(1.0)
sphere_c = pyvista.Sphere(2.0)


# Reset image cache with new images
glb_reset_image_cache = False
IMAGE_CACHE_DIR = os.path.join(Path(__file__).parent.absolute(), 'image_cache')
if not os.path.isdir(IMAGE_CACHE_DIR):
    os.mkdir(IMAGE_CACHE_DIR)

skip_no_plotting = pytest.mark.skipif(not system_supports_plotting(),
                                      reason="Test requires system to support plotting")

# IMAGE warning/error thresholds (assumes using use_vtk)
IMAGE_REGRESSION_ERROR = 500  # major differences
IMAGE_REGRESSION_WARNING = 200  # minor differences


# this must be a session fixture to ensure this runs before any other test
@pytest.fixture(scope="session", autouse=True)
def get_cmd_opt(pytestconfig):
    global glb_reset_image_cache, glb_ignore_image_cache
    glb_reset_image_cache = pytestconfig.getoption('reset_image_cache')
    glb_ignore_image_cache = pytestconfig.getoption('ignore_image_cache')


def verify_cache_image(plotter):
    """Either store or validate an image.

    This is function should only be called within a pytest
    environment.  Pass it to either the ``Plotter.show()`` or the
    ``pyvista.plot()`` functions as the before_close_callback keyword
    arg.

    Assign this only once for each test you'd like to validate the
    previous image of.  This will not work with parameterized tests.

    Example Usage:
    plotter = pyvista.Plotter()
    plotter.add_mesh(sphere)
    plotter.show(before_close_callback=verify_cache_image)

    """
    global glb_reset_image_cache, glb_ignore_image_cache

    # Image cache is only valid for VTK9 on Linux
    if not VTK9 or platform.system() != 'Linux':
        return

    # since each test must contain a unique name, we can simply
    # use the function test to name the image
    stack = inspect.stack()
    test_name = None
    for item in stack:
        if item.function == 'check_gc':
            return
        if item.function[:5] == 'test_':
            test_name = item.function
            break

    if test_name is None:
        raise RuntimeError('Unable to identify calling test function.  This function '
                           'should only be used within a pytest environment.')

    # cached image name
    image_filename = os.path.join(IMAGE_CACHE_DIR, test_name[5:] + '.png')

    # simply save the last screenshot if it doesn't exist or the cache
    # is being reset.
    if glb_reset_image_cache or not os.path.isfile(image_filename):
        return plotter.screenshot(image_filename)

    if glb_ignore_image_cache:
        return

    # otherwise, compare with the existing cached image
    error = pyvista.compare_images(image_filename, plotter)
    if error > IMAGE_REGRESSION_ERROR:
        raise RuntimeError('Exceeded image regression error of '
                           f'{IMAGE_REGRESSION_ERROR} with an image error of '
                           f'{error}')
    if error > IMAGE_REGRESSION_WARNING:
        warnings.warn('Exceeded image regression warning of '
                      f'{IMAGE_REGRESSION_WARNING} with an image error of '
                      f'{error}')


@skip_no_plotting
def test_plot_pyvista_ndarray(sphere):
    # verify we can plot pyvista_ndarray
    pyvista.plot(sphere.points)

    plotter = pyvista.Plotter()
    plotter.add_points(sphere.points)
    plotter.add_points(sphere.points + 1)
    plotter.show()


@skip_no_plotting
def test_plot(tmpdir):
    tmp_dir = tmpdir.mkdir("tmpdir2")
    filename = str(tmp_dir.join('tmp.png'))
    scalars = np.arange(sphere.n_points)
    cpos, img = pyvista.plot(sphere,
                             full_screen=True,
                             text='this is a sphere',
                             show_bounds=True,
                             color='r',
                             style='wireframe',
                             line_width=2,
                             scalars=scalars,
                             flip_scalars=True,
                             cmap='bwr',
                             interpolate_before_map=True,
                             screenshot=filename,
                             return_img=True,
                             before_close_callback=verify_cache_image)
    assert isinstance(cpos, pyvista.CameraPosition)
    assert isinstance(img, np.ndarray)
    assert os.path.isfile(filename)

    filename = pathlib.Path(str(tmp_dir.join('tmp2.png')))
    cpos = pyvista.plot(sphere, screenshot=filename)

    # Ensure it added a PNG extension by default
    assert filename.with_suffix(".png").is_file()

    # test invalid extension
    with pytest.raises(ValueError):
        filename = pathlib.Path(str(tmp_dir.join('tmp3.foo')))
        pyvista.plot(sphere, screenshot=filename)


@skip_no_plotting
def test_add_title():
    plotter = pyvista.Plotter()
    plotter.add_title('Plot Title')
    plotter.show(before_close_callback=verify_cache_image)


@skip_no_plotting
def test_plot_invalid_style():
    with pytest.raises(ValueError):
        pyvista.plot(sphere, style='not a style')


@skip_no_plotting
def test_interactor_style():
    plotter = pyvista.Plotter()
    plotter.add_mesh(sphere)
    interactions = (
        'trackball',
        'trackball_actor',
        'image',
        'joystick',
        'zoom',
        'terrain',
        'rubber_band',
        'rubber_band_2d',
    )
    for interaction in interactions:
        getattr(plotter, f'enable_{interaction}_style')()
        assert plotter._style_class is not None
    plotter.close()


def test_lighting_disable_3_lights():
    with pytest.raises(DeprecationError):
        pyvista.Plotter().disable_3_lights()


@skip_no_plotting
def test_lighting_enable_three_lights():
    plotter = pyvista.Plotter()
    plotter.add_mesh(pyvista.Sphere())

    plotter.enable_3_lights()
    lights = plotter.renderer.lights
    assert len(lights) == 3
    for light in lights:
        assert light.on

    assert lights[0].intensity == 1.0
    assert lights[1].intensity == 0.6
    assert lights[2].intensity == 0.5

    plotter.show(before_close_callback=verify_cache_image)


@skip_no_plotting
def test_lighting_add_manual_light():
    plotter = pyvista.Plotter(lighting=None)
    plotter.add_mesh(pyvista.Sphere())

    # test manual light addition
    light = pyvista.Light()
    plotter.add_light(light)
    assert plotter.renderer.lights == [light]

    # failing case
    with pytest.raises(TypeError):
        plotter.add_light('invalid')

    plotter.show(before_close_callback=verify_cache_image)


@skip_no_plotting
def test_lighting_remove_manual_light():
    plotter = pyvista.Plotter(lighting=None)
    plotter.add_mesh(pyvista.Sphere())
    plotter.add_light(pyvista.Light())

    # test light removal
    plotter.remove_all_lights()
    assert not plotter.renderer.lights

    plotter.show(before_close_callback=verify_cache_image)


@skip_no_plotting
def test_lighting_subplots():
    plotter = pyvista.Plotter(shape='1|1')
    plotter.add_mesh(pyvista.Sphere())
    renderers = plotter.renderers

    light = pyvista.Light()
    plotter.remove_all_lights()
    for renderer in renderers:
        assert not renderer.lights

    plotter.subplot(0)
    plotter.add_light(light, only_active=True)
    assert renderers[0].lights and not renderers[1].lights
    plotter.add_light(light, only_active=False)
    assert renderers[0].lights and renderers[1].lights
    plotter.subplot(1)
    plotter.add_mesh(pyvista.Sphere())
    plotter.remove_all_lights(only_active=True)
    assert renderers[0].lights and not renderers[1].lights

    plotter.show(before_close_callback=verify_cache_image)


@skip_no_plotting
def test_lighting_init_light_kit():
    plotter = pyvista.Plotter(lighting='light kit')
    plotter.add_mesh(pyvista.Sphere())
    lights = plotter.renderer.lights
    assert len(lights) == 5
    assert lights[0].light_type == pyvista.Light.HEADLIGHT
    for light in lights[1:]:
        assert light.light_type == light.CAMERA_LIGHT
    plotter.show(before_close_callback=verify_cache_image)


@skip_no_plotting
def test_lighting_init_three_lights():
    plotter = pyvista.Plotter(lighting='three lights')
    plotter.add_mesh(pyvista.Sphere())
    lights = plotter.renderer.lights
    assert len(lights) == 3
    for light in lights:
        assert light.light_type == light.CAMERA_LIGHT
    plotter.show(before_close_callback=verify_cache_image)


@skip_no_plotting
def test_lighting_init_none():
    # ``None`` already tested above
    plotter = pyvista.Plotter(lighting='none')
    plotter.add_mesh(pyvista.Sphere())
    lights = plotter.renderer.lights
    assert not lights
    plotter.show(before_close_callback=verify_cache_image)


def test_lighting_init_invalid():
    with pytest.raises(ValueError):
        pyvista.Plotter(lighting='invalid')


@skip_no_plotting
def test_plotter_shape_invalid():
    # wrong size
    with pytest.raises(ValueError):
        pyvista.Plotter(shape=(1,))
    # not positive
    with pytest.raises(ValueError):
        pyvista.Plotter(shape=(1, 0))
    with pytest.raises(ValueError):
        pyvista.Plotter(shape=(0, 2))
    # not a sequence
    with pytest.raises(TypeError):
        pyvista.Plotter(shape={1, 2})


@skip_no_plotting
def test_plot_bounds_axes_with_no_data():
    plotter = pyvista.Plotter()
    plotter.show_bounds()
    plotter.show(before_close_callback=verify_cache_image)


@skip_no_plotting
def test_plot_show_grid():
    plotter = pyvista.Plotter()
    plotter.show_grid()
    plotter.add_mesh(sphere)
    plotter.show(before_close_callback=verify_cache_image)


cpos_param = [[(2.0, 5.0, 13.0),
              (0.0, 0.0, 0.0),
              (-0.7, -0.5, 0.3)],
             [-1, 2, -5],  # trigger view vector
             [1.0, 2.0, 3.0],
]
cpos_param.extend(pyvista.plotting.Renderer.CAMERA_STR_ATTR_MAP)
@skip_no_plotting
@pytest.mark.parametrize('cpos', cpos_param)
def test_set_camera_position(cpos, sphere):
    plotter = pyvista.Plotter()
    plotter.add_mesh(sphere)
    plotter.camera_position = cpos
    plotter.show()


@skip_no_plotting
@pytest.mark.parametrize('cpos', [[(2.0, 5.0),
                                   (0.0, 0.0, 0.0),
                                   (-0.7, -0.5, 0.3)],
                                  [-1, 2],
                                  [(1,2,3)],
                                  'notvalid'])
def test_set_camera_position_invalid(cpos, sphere):
    plotter = pyvista.Plotter()
    plotter.add_mesh(sphere)
    with pytest.raises(pyvista.core.errors.InvalidCameraError):
        plotter.camera_position = cpos

@skip_no_plotting
def test_parallel_projection():
    plotter = pyvista.Plotter()
    assert isinstance(plotter.parallel_projection, bool)

@skip_no_plotting
@pytest.mark.parametrize("state", [True, False])
def test_set_parallel_projection(state):
    plotter = pyvista.Plotter()
    plotter.parallel_projection = state
    assert plotter.parallel_projection == state

@skip_no_plotting
def test_parallel_scale():
    plotter = pyvista.Plotter()
    assert isinstance(plotter.parallel_scale, float)

@skip_no_plotting
@pytest.mark.parametrize("value", [1, 1.5, 0.3, 10])
def test_set_parallel_scale(value):
    plotter = pyvista.Plotter()
    plotter.parallel_scale = value
    assert plotter.parallel_scale == value

@skip_no_plotting
def test_set_parallel_scale_invalid():
    plotter = pyvista.Plotter()
    with pytest.raises(TypeError):
        plotter.parallel_scale = "invalid"

@skip_no_plotting
def test_plot_no_active_scalars():
    plotter = pyvista.Plotter()
    plotter.add_mesh(sphere)
    with pytest.raises(ValueError):
        plotter.update_scalars(np.arange(5))
    with pytest.raises(ValueError):
        plotter.update_scalars(np.arange(sphere.n_faces))


@skip_no_plotting
def test_plot_show_bounds():
    plotter = pyvista.Plotter()
    plotter.add_mesh(sphere)
    plotter.show_bounds(show_xaxis=False,
                        show_yaxis=False,
                        show_zaxis=False,
                        show_xlabels=False,
                        show_ylabels=False,
                        show_zlabels=False,
                        use_2d=True)
    plotter.show(before_close_callback=verify_cache_image)


@skip_no_plotting
def test_plot_label_fmt():
    plotter = pyvista.Plotter()
    plotter.add_mesh(sphere)
    plotter.show_bounds(xlabel='My X', fmt=r'%.3f')
    plotter.show(before_close_callback=verify_cache_image)


@skip_no_plotting
@pytest.mark.parametrize('grid', [True, 'both', 'front', 'back'])
@pytest.mark.parametrize('location', ['all', 'origin', 'outer', 'front', 'back'])
def test_plot_show_bounds_params(grid, location):
    plotter = pyvista.Plotter()
    plotter.add_mesh(pyvista.Cube())
    plotter.show_bounds(grid=grid, ticks='inside', location=location)
    plotter.show_bounds(grid=grid, ticks='outside', location=location)
    plotter.show_bounds(grid=grid, ticks='both', location=location)
    plotter.show()


@skip_no_plotting
def test_plot_silhouette_fail(hexbeam):
    plotter = pyvista.Plotter()
    with pytest.raises(TypeError, match="Expected type is `PolyData`"):
        plotter.add_mesh(hexbeam, silhouette=True)


@skip_no_plotting
def test_plot_no_silhouette(tri_cylinder):
    # silhouette=False
    plotter = pyvista.Plotter()
    plotter.add_mesh(tri_cylinder)
    assert len(list(plotter.renderer.GetActors())) == 1  # only cylinder
    plotter.show(before_close_callback=verify_cache_image)


@skip_no_plotting
def test_plot_silhouette(tri_cylinder):
    # silhouette=True and default properties
    plotter = pyvista.Plotter()
    plotter.add_mesh(tri_cylinder, silhouette=True)
    actors = list(plotter.renderer.GetActors())
    assert len(actors) == 2  # cylinder + silhouette
    actor = actors[0]  # get silhouette actor
    props = actor.GetProperty()
    assert props.GetColor() == pyvista.parse_color(pyvista.rcParams["silhouette"]["color"])
    assert props.GetOpacity() == pyvista.rcParams["silhouette"]["opacity"]
    assert props.GetLineWidth() == pyvista.rcParams["silhouette"]["line_width"]
    plotter.show(before_close_callback=verify_cache_image)


@skip_no_plotting
def test_plot_silhouette_options(tri_cylinder):
    # cover other properties
    plotter = pyvista.Plotter()
    plotter.add_mesh(tri_cylinder, silhouette=dict(decimate=None, feature_angle=True))
    plotter.show(before_close_callback=verify_cache_image)


@skip_no_plotting
def test_plotter_scale():
    plotter = pyvista.Plotter()
    plotter.add_mesh(sphere)
    plotter.set_scale(10, 10, 10)
    assert plotter.scale == [10, 10, 10]
    plotter.set_scale(5.0)
    plotter.set_scale(yscale=6.0)
    plotter.set_scale(zscale=9.0)
    assert plotter.scale == [5.0, 6.0, 9.0]
    plotter.scale = [1.0, 4.0, 2.0]
    assert plotter.scale == [1.0, 4.0, 2.0]
    plotter.show(before_close_callback=verify_cache_image)


@skip_no_plotting
def test_plot_add_scalar_bar():
    plotter = pyvista.Plotter()
    plotter.add_mesh(sphere)
    plotter.add_scalar_bar(label_font_size=10, title_font_size=20, title='woa',
                           interactive=True, vertical=True)
    plotter.add_scalar_bar(background_color='white', n_colors=256)
    plotter.show(before_close_callback=verify_cache_image)


@skip_no_plotting
def test_plot_invalid_add_scalar_bar():
    with pytest.raises(AttributeError):
        plotter = pyvista.Plotter()
        plotter.add_scalar_bar()


@skip_no_plotting
def test_plot_list():
    pyvista.plot([sphere, sphere_b, sphere_c],
                 style='wireframe',
                 before_close_callback=verify_cache_image)


@skip_no_plotting
def test_add_lines_invalid():
    plotter = pyvista.Plotter()
    with pytest.raises(TypeError):
        plotter.add_lines(range(10))


@skip_no_plotting
def test_open_gif_invalid():
    plotter = pyvista.Plotter()
    with pytest.raises(ValueError):
        plotter.open_gif('file.abs')


@pytest.mark.skipif(ffmpeg_failed, reason="Requires imageio-ffmpeg")
@skip_no_plotting
def test_make_movie():
    # Make temporary file
    filename = os.path.join(pyvista.USER_DATA_PATH, 'tmp.mp4')

    movie_sphere = sphere.copy()
    plotter = pyvista.Plotter()
    plotter.open_movie(filename)
    actor = plotter.add_axes_at_origin()
    plotter.remove_actor(actor, reset_camera=False, render=True)
    plotter.add_mesh(movie_sphere,
                     scalars=np.random.random(movie_sphere.n_faces))
    plotter.show(auto_close=False, window_size=[304, 304])
    plotter.set_focus([0, 0, 0])
    for i in range(3):  # limiting number of frames to write for speed
        plotter.write_frame()
        random_points = np.random.random(movie_sphere.points.shape)
        movie_sphere.points[:] = random_points*0.01 + movie_sphere.points*0.99
        movie_sphere.points[:] -= movie_sphere.points.mean(0)
        scalars = np.random.random(movie_sphere.n_faces)
        plotter.update_scalars(scalars)

    # remove file
    plotter.close()
    os.remove(filename)  # verifies that the plotter has closed


@skip_no_plotting
def test_add_legend():
    plotter = pyvista.Plotter()
    plotter.add_mesh(sphere)
    with pytest.raises(ValueError):
        plotter.add_legend()
    legend_labels = [['sphere', 'r']]
    plotter.add_legend(labels=legend_labels, border=True, bcolor=None,
                       size=[0.1, 0.1])
    plotter.show(before_close_callback=verify_cache_image)


@skip_no_plotting
def test_legend_origin():
    """Ensure the origin parameter of `add_legend` affects origin position."""
    plotter = pyvista.Plotter()
    plotter.add_mesh(sphere)
    legend_labels = [['sphere', 'r']]
    origin = [0, 0]
    legend = plotter.add_legend(labels=legend_labels, border=True, bcolor=None,
                                size=[0.1, 0.1], origin=origin)
    assert list(origin) == list(legend.GetPosition())


@skip_no_plotting
def test_bad_legend_origin_and_size():
    """Ensure bad parameters to origin/size raise ValueErrors."""
    plotter = pyvista.Plotter()
    plotter.add_mesh(sphere)
    legend_labels = [['sphere', 'r']]
    origin = [0, 0]
    # test incorrect lengths
    with pytest.raises(ValueError, match='origin'):
        plotter.add_legend(labels=legend_labels, origin=(1, 2, 3))
    with pytest.raises(ValueError, match='size'):
        plotter.add_legend(labels=legend_labels, size=[])
    # test non-sequences also raise
    with pytest.raises(ValueError, match='origin'):
        plotter.add_legend(labels=legend_labels, origin=len)
    with pytest.raises(ValueError, match='size'):
        plotter.add_legend(labels=legend_labels, size=type)


@skip_no_plotting
def test_add_axes_twice():
    plotter = pyvista.Plotter()
    plotter.add_axes()
    plotter.add_axes(interactive=True)
    plotter.show(before_close_callback=verify_cache_image)


@skip_no_plotting
def test_add_point_labels():
    plotter = pyvista.Plotter()

    # cannot use random points with image regression
    points = np.array([[0, 0, 0],
                       [1, 0, 0],
                       [0, 1, 0],
                       [1, 1, 0],
                       [0.5, 0.5, 0.5],
                       [1, 1, 1]])
    n = points.shape[0]

    with pytest.raises(ValueError):
        plotter.add_point_labels(points, range(n - 1))

    plotter.add_point_labels(points, range(n), show_points=True,
                             point_color='r', point_size=10)
    plotter.add_point_labels(points - 1, range(n), show_points=False,
                             point_color='r', point_size=10)
    plotter.show(before_close_callback=verify_cache_image)


@skip_no_plotting
@pytest.mark.parametrize('always_visible', [False, True])
def test_add_point_labels_always_visible(always_visible):
    # just make sure it runs without exception
    plotter = pyvista.Plotter()
    plotter.add_point_labels(
        np.array([[0, 0, 0]]), ['hello world'], always_visible=always_visible)
    plotter.show()


@skip_no_plotting
def test_set_background():
    plotter = pyvista.Plotter()
    plotter.set_background('k')
    plotter.background_color = "yellow"
    plotter.set_background([0, 0, 0], top=[1, 1, 1])  # Gradient
    plotter.background_color
    plotter.show()

    plotter = pyvista.Plotter(shape=(1, 2))
    plotter.set_background('orange')
    for renderer in plotter.renderers:
        assert renderer.GetBackground() == pyvista.parse_color('orange')
    plotter.show()

    plotter = pyvista.Plotter(shape=(1, 2))
    plotter.subplot(0, 1)
    plotter.set_background('orange', all_renderers=False)
    assert plotter.renderers[0].GetBackground() != pyvista.parse_color('orange')
    assert plotter.renderers[1].GetBackground() == pyvista.parse_color('orange')
    plotter.show(before_close_callback=verify_cache_image)


@skip_no_plotting
def test_add_points():
    plotter = pyvista.Plotter()

    points = np.array([[0, 0, 0],
                       [1, 0, 0],
                       [0, 1, 0],
                       [1, 1, 0],
                       [0.5, 0.5, 0.5],
                       [1, 1, 1]])
    n = points.shape[0]

    plotter.add_points(points, scalars=np.arange(n), cmap=None, flip_scalars=True)
    plotter.show(before_close_callback=verify_cache_image)


@skip_no_plotting
def test_key_press_event():
    plotter = pyvista.Plotter()
    plotter.key_press_event(None, None)
    plotter.close()


@skip_no_plotting
def test_enable_picking_gc():
    plotter = pyvista.Plotter()
    sphere = pyvista.Sphere()
    plotter.add_mesh(sphere)
    plotter.enable_cell_picking()
    plotter.close()


@skip_no_plotting
def test_left_button_down():
    plotter = pyvista.Plotter()
    if VTK9:
        with pytest.raises(ValueError):
            plotter.left_button_down(None, None)
    else:
        plotter.left_button_down(None, None)
    plotter.close()


@skip_no_plotting
def test_show_axes():
    plotter = pyvista.Plotter()
    plotter.show_axes()
    plotter.show(before_close_callback=verify_cache_image)


@skip_no_plotting
def test_update():
    plotter = pyvista.Plotter()
    plotter.update()


@skip_no_plotting
def test_plot_cell_arrays():
    plotter = pyvista.Plotter()
    scalars = np.arange(sphere.n_faces)
    plotter.add_mesh(sphere, interpolate_before_map=True, scalars=scalars,
                     n_colors=5, rng=10)
    plotter.show(before_close_callback=verify_cache_image)


@skip_no_plotting
def test_plot_clim():
    plotter = pyvista.Plotter()
    scalars = np.arange(sphere.n_faces)
    plotter.add_mesh(sphere, interpolate_before_map=True, scalars=scalars,
                     n_colors=5, clim=10)
    plotter.show(before_close_callback=verify_cache_image)
    assert plotter.mapper.GetScalarRange() == (-10, 10)


@skip_no_plotting
def test_invalid_n_arrays():
    with pytest.raises(ValueError):
        plotter = pyvista.Plotter()
        plotter.add_mesh(sphere, scalars=np.arange(10))
        plotter.show()


@skip_no_plotting
def test_plot_arrow():
    cent = np.array([0, 0, 0])
    direction = np.array([1, 0, 0])
    pyvista.plot_arrows(cent, direction, before_close_callback=verify_cache_image)


@skip_no_plotting
def test_plot_arrows():
    cent = np.array([[0, 0, 0],
                     [1, 0, 0]])
    direction = np.array([[1, 1, 1],
                          [-1, -1, -1]])
    pyvista.plot_arrows(cent, direction, before_close_callback=verify_cache_image)


@skip_no_plotting
def test_add_arrows():
    vector = np.array([1, 0, 0])
    center = np.array([0, 0, 0])
    plotter = pyvista.Plotter()
    plotter.add_arrows(cent=center, direction=vector, mag=2.2, color="#009900")
    plotter.show(before_close_callback=verify_cache_image)


@skip_no_plotting
def test_axes():
    plotter = pyvista.Plotter()
    plotter.add_orientation_widget(pyvista.Cube())
    plotter.add_mesh(pyvista.Cube())
    plotter.show(before_close_callback=verify_cache_image)


@skip_no_plotting
def test_box_axes():
    plotter = pyvista.Plotter()
    plotter.add_axes(box=True, box_args={'color_box': True})
    plotter.add_mesh(pyvista.Sphere())
    plotter.show(before_close_callback=verify_cache_image)


@skip_no_plotting
def test_screenshot(tmpdir):
    plotter = pyvista.Plotter()
    plotter.add_mesh(pyvista.Sphere())
    img = plotter.screenshot(transparent_background=False)
    assert np.any(img)
    img_again = plotter.screenshot()
    assert np.any(img_again)
    filename = str(tmpdir.mkdir("tmpdir").join('export-graphic.svg'))
    plotter.save_graphic(filename)

    # checking if plotter closes
    ref = proxy(plotter)
    plotter.close()

    try:
        ref
    except:
        raise RuntimeError('Plotter did not close')


@skip_no_plotting
@pytest.mark.parametrize('ext', SUPPORTED_FORMATS)
def test_save_screenshot(tmpdir, sphere, ext):
    filename = str(tmpdir.mkdir("tmpdir").join('tmp' + ext))
    plotter = pyvista.Plotter()
    plotter.add_mesh(sphere)
    plotter.screenshot(filename)
    assert os.path.isfile(filename)
    assert Path(filename).stat().st_size


@skip_no_plotting
def test_scalars_by_name():
    plotter = pyvista.Plotter()
    data = examples.load_uniform()
    plotter.add_mesh(data, scalars='Spatial Cell Data')
    plotter.show(before_close_callback=verify_cache_image)


def test_themes():
    old_rcParms = dict(pyvista.rcParams)  # must cache old rcParams
    pyvista.set_plot_theme('paraview')
    pyvista.set_plot_theme('document')
    pyvista.set_plot_theme('night')
    pyvista.set_plot_theme('default')
    for key, value in old_rcParms.items():
        pyvista.rcParams[key] = value


@skip_no_plotting
def test_multi_block_plot():
    multi = pyvista.MultiBlock()
    multi.append(examples.load_rectilinear())
    uni = examples.load_uniform()
    arr = np.random.rand(uni.n_cells)
    uni.cell_arrays.append(arr, 'Random Data')
    multi.append(uni)
    # And now add a data set without the desired array and a NULL component
    multi[3] = examples.load_airplane()
    with pytest.raises(ValueError):
        # The scalars are not available in all datasets so raises ValueError
        multi.plot(scalars='Random Data', multi_colors=True)
    multi.plot(multi_colors=True, before_close_callback=verify_cache_image)


@skip_no_plotting
def test_clear():
    plotter = pyvista.Plotter()
    plotter.add_mesh(sphere)
    plotter.clear()
    plotter.show(before_close_callback=verify_cache_image)


@skip_no_plotting
def test_plot_texture():
    """"Test adding a texture to a plot"""
    globe = examples.load_globe()
    texture = examples.load_globe_texture()
    plotter = pyvista.Plotter()
    plotter.add_mesh(globe, texture=texture)
    plotter.show(before_close_callback=verify_cache_image)


@skip_no_plotting
def test_plot_texture_associated():
    """"Test adding a texture to a plot"""
    globe = examples.load_globe()
    plotter = pyvista.Plotter()
    plotter.add_mesh(globe, texture=True)
    plotter.show(before_close_callback=verify_cache_image)


@skip_no_plotting
def test_read_texture_from_numpy():
    """"Test adding a texture to a plot"""
    globe = examples.load_globe()
    texture = pyvista.numpy_to_texture(imageio.imread(examples.mapfile))
    plotter = pyvista.Plotter()
    plotter.add_mesh(globe, texture=texture)
    plotter.show(before_close_callback=verify_cache_image)


@skip_no_plotting
def test_plot_rgb():
    """"Test adding a texture to a plot"""
    cube = pyvista.Cube()
    cube.clear_arrays()
    x_face_color = (255, 0, 0)
    y_face_color = (0, 255, 0)
    z_face_color = (0, 0, 255)
    face_colors = np.array([x_face_color,
                            x_face_color,
                            y_face_color,
                            y_face_color,
                            z_face_color,
                            z_face_color,
                            ], dtype=np.uint8)
    cube.cell_arrays['face_colors'] = face_colors
    plotter = pyvista.Plotter()
    plotter.add_mesh(cube, scalars='face_colors', rgb=True)
    plotter.show(before_close_callback=verify_cache_image)


@skip_no_plotting
def test_plot_multi_component_array():
    """"Test adding a texture to a plot"""
    image = pyvista.UniformGrid((3, 3, 3))

    # fixed this to allow for image regression testing
    # image['array'] = np.random.randn(*image.dimensions).ravel(order='f')
    image['array'] = np.array([-0.2080155 ,  0.45258783,  1.03826775,
                                0.38214289,  0.69745718, -2.04209996,
                                0.7361947 , -1.59777205,  0.74254271,
                               -0.27793002, -1.5788904 , -0.71479534,
                               -0.93487136, -0.95082609, -0.64480196,
                               -1.79935993, -0.9481572 , -0.34988819,
                                0.17934252,  0.30425682, -1.31709916,
                                0.02550247, -0.27620985,  0.89869448,
                               -0.13012903,  1.05667384,  1.52085349])

    plotter = pyvista.Plotter()
    plotter.add_mesh(image, scalars='array')
    plotter.show(before_close_callback=verify_cache_image)


@skip_no_plotting
def test_camera():
    plotter = pyvista.Plotter()
    plotter.add_mesh(sphere)
    plotter.view_isometric()
    plotter.reset_camera()
    plotter.view_xy()
    plotter.view_xz()
    plotter.view_yz()
    plotter.add_mesh(examples.load_uniform(), reset_camera=True, culling=True)
    plotter.view_xy(True)
    plotter.view_xz(True)
    plotter.view_yz(True)
    plotter.show(before_close_callback=verify_cache_image)
    plotter.camera_position = None

    plotter = pyvista.Plotter(off_screen=OFF_SCREEN)
    plotter.add_mesh(sphere)
    plotter.camera.zoom(5)
    plotter.camera.up = 0, 0, 10
    plotter.show()


@skip_no_plotting
def test_multi_renderers():
    plotter = pyvista.Plotter(shape=(2, 2))

    plotter.subplot(0, 0)
    plotter.add_text('Render Window 0', font_size=30)
    sphere = pyvista.Sphere()
    plotter.add_mesh(sphere, scalars=sphere.points[:, 2])
    plotter.add_scalar_bar('Z', vertical=True)

    plotter.subplot(0, 1)
    plotter.add_text('Render Window 1', font_size=30)
    plotter.add_mesh(pyvista.Cube(), show_edges=True)

    plotter.subplot(1, 0)
    plotter.add_text('Render Window 2', font_size=30)
    plotter.add_mesh(pyvista.Arrow(), color='y', show_edges=True)

    plotter.subplot(1, 1)
    plotter.add_text('Render Window 3', position=(0., 0.),
                     font_size=30, viewport=True)
    plotter.add_mesh(pyvista.Cone(), color='g', show_edges=True,
                     culling=True)
    plotter.add_bounding_box(render_lines_as_tubes=True, line_width=5)
    plotter.show_bounds(all_edges=True)

    plotter.update_bounds_axes()
    plotter.show(before_close_callback=verify_cache_image)


@skip_no_plotting
def test_multi_renderers_subplot_ind_2x1():

    # Test subplot indices (2 rows by 1 column)
    plotter = pyvista.Plotter(shape=(2, 1))
    # First row
    plotter.subplot(0,0)
    plotter.add_mesh(pyvista.Sphere())
    # Second row
    plotter.subplot(1,0)
    plotter.add_mesh(pyvista.Cube())
    plotter.show(before_close_callback=verify_cache_image)


@skip_no_plotting
def test_multi_renderers_subplot_ind_1x2():
    # Test subplot indices (1 row by 2 columns)
    plotter = pyvista.Plotter(shape=(1, 2))
    # First column
    plotter.subplot(0, 0)
    plotter.add_mesh(pyvista.Sphere())
    # Second column
    plotter.subplot(0, 1)
    plotter.add_mesh(pyvista.Cube())
    plotter.show(before_close_callback=verify_cache_image)

@skip_no_plotting
def test_multi_renderers_bad_indices():
    with pytest.raises(IndexError):
        # Test bad indices
        plotter = pyvista.Plotter(shape=(1, 2))
        plotter.subplot(0, 0)
        plotter.add_mesh(pyvista.Sphere())
        plotter.subplot(1, 0)
        plotter.add_mesh(pyvista.Cube())
        plotter.show()


@skip_no_plotting
def test_multi_renderers_subplot_ind_3x1():
    # Test subplot 3 on left, 1 on right
    plotter = pyvista.Plotter(shape='3|1')
    # First column
    plotter.subplot(0)
    plotter.add_mesh(pyvista.Sphere())
    plotter.subplot(1)
    plotter.add_mesh(pyvista.Cube())
    plotter.subplot(2)
    plotter.add_mesh(pyvista.Cylinder())
    plotter.subplot(3)
    plotter.add_mesh(pyvista.Cone())
    plotter.show(before_close_callback=verify_cache_image)


@skip_no_plotting
def test_multi_renderers_subplot_ind_1x3():
    # Test subplot 3 on bottom, 1 on top
    plotter = pyvista.Plotter(shape='1|3')
    # First column
    plotter.subplot(0)
    plotter.add_mesh(pyvista.Sphere())
    plotter.subplot(1)
    plotter.add_mesh(pyvista.Cube())
    plotter.subplot(2)
    plotter.add_mesh(pyvista.Cylinder())
    plotter.subplot(3)
    plotter.add_mesh(pyvista.Cone())
    plotter.show(before_close_callback=verify_cache_image)


@skip_no_plotting
def test_subplot_groups():
    plotter = pyvista.Plotter(shape=(3,3), groups=[(1,[1,2]),(np.s_[:],0)])
    plotter.subplot(0, 0)
    plotter.add_mesh(pyvista.Sphere())
    plotter.subplot(0, 1)
    plotter.add_mesh(pyvista.Cube())
    plotter.subplot(0, 2)
    plotter.add_mesh(pyvista.Arrow())
    plotter.subplot(1, 1)
    plotter.add_mesh(pyvista.Cylinder())
    plotter.subplot(2, 1)
    plotter.add_mesh(pyvista.Cone())
    plotter.subplot(2, 2)
    plotter.add_mesh(pyvista.Box())
    plotter.show(before_close_callback=verify_cache_image)


def test_subplot_groups_fail():
    # Test group overlap
    with pytest.raises(AssertionError):
        # Partial overlap
        pyvista.Plotter(shape=(3, 3), groups=[([1, 2], [0, 1]), ([0, 1], [1, 2])])
    with pytest.raises(AssertionError):
        # Full overlap (inner)
        pyvista.Plotter(shape=(4, 4), groups=[(np.s_[:], np.s_[:]), ([1, 2], [1, 2])])
    with pytest.raises(AssertionError):
        # Full overlap (outer)
        pyvista.Plotter(shape=(4, 4), groups=[(1, [1, 2]), ([0, 3], np.s_[:])])


@skip_no_plotting
def test_link_views(sphere):
    plotter = pyvista.Plotter(shape=(1, 4))
    plotter.subplot(0, 0)
    plotter.add_mesh(sphere, smooth_shading=False, show_edges=False)
    plotter.subplot(0, 1)
    plotter.add_mesh(sphere, smooth_shading=True, show_edges=False)
    plotter.subplot(0, 2)
    plotter.add_mesh(sphere, smooth_shading=False, show_edges=True)
    plotter.subplot(0, 3)
    plotter.add_mesh(sphere, smooth_shading=True, show_edges=True)
    with pytest.raises(TypeError):
        plotter.link_views(views='foo')
    plotter.link_views([0, 1])
    plotter.link_views()
    with pytest.raises(TypeError):
        plotter.unlink_views(views='foo')
    plotter.unlink_views([0, 1])
    plotter.unlink_views(2)
    plotter.unlink_views()
    plotter.show(before_close_callback=verify_cache_image)


@skip_no_plotting
def test_orthographic_slicer(uniform):
    uniform.set_active_scalars('Spatial Cell Data')
    slices = uniform.slice_orthogonal()

    # Orthographic Slicer
    p = pyvista.Plotter(shape=(2, 2))

    p.subplot(1, 1)
    p.add_mesh(slices, clim=uniform.get_data_range())
    p.add_axes()
    p.enable()

    p.subplot(0, 0)
    p.add_mesh(slices['XY'])
    p.view_xy()
    p.disable()

    p.subplot(0, 1)
    p.add_mesh(slices['XZ'])
    p.view_xz(negative=True)
    p.disable()

    p.subplot(1, 0)
    p.add_mesh(slices['YZ'])
    p.view_yz()
    p.disable()

    p.show()


@skip_no_plotting
def test_remove_actor(uniform):
    plotter = pyvista.Plotter()
    plotter.add_mesh(uniform.copy(), name='data')
    plotter.add_mesh(uniform.copy(), name='data')
    plotter.add_mesh(uniform.copy(), name='data')
    plotter.show(before_close_callback=verify_cache_image)


@skip_no_plotting
def test_image_properties():
    mesh = examples.load_uniform()
    p = pyvista.Plotter()
    p.add_mesh(mesh)
    p.show(auto_close=False)  # DO NOT close plotter
    # Get RGB image
    _ = p.image
    # Get the depth image
    _ = p.get_image_depth()
    p.close()
    p = pyvista.Plotter()
    p.add_mesh(mesh)
    p.store_image = True
    assert p.store_image is True
    p.show() # close plotter
    # Get RGB image
    _ = p.image
    # Get the depth image
    _ = p.get_image_depth()
    p.close()

    # gh-920
    rr = np.array(
        [[-0.5, -0.5, 0], [-0.5, 0.5, 1], [0.5, 0.5, 0], [0.5, -0.5, 1]])
    tris = np.array([[3, 0, 2, 1], [3, 2, 0, 3]])
    mesh = pyvista.PolyData(rr, tris)
    p = pyvista.Plotter()
    p.add_mesh(mesh, color=True)
    p.renderer.camera_position = (0., 0., 1.)
    p.renderer.ResetCamera()
    p.enable_parallel_projection()
    assert p.renderer.camera_set
    p.show(interactive=False, auto_close=False)
    img = p.get_image_depth(fill_value=0.)
    rng = np.ptp(img)
    assert 0.3 < rng < 0.4, rng  # 0.3313504 in testing
    p.close()


@skip_no_plotting
def test_volume_rendering():
    # Really just making sure no errors are thrown
    vol = examples.load_uniform()
    vol.plot(volume=True, opacity='linear')

    plotter = pyvista.Plotter()
    plotter.add_volume(vol, opacity='sigmoid', cmap='jet', n_colors=15)
    plotter.show()

    # Now test MultiBlock rendering
    data = pyvista.MultiBlock(dict(a=examples.load_uniform(),
                                   b=examples.load_uniform(),
                                   c=examples.load_uniform(),
                                   d=examples.load_uniform(),))
    data['a'].rename_array('Spatial Point Data', 'a')
    data['b'].rename_array('Spatial Point Data', 'b')
    data['c'].rename_array('Spatial Point Data', 'c')
    data['d'].rename_array('Spatial Point Data', 'd')
    data.plot(off_screen=OFF_SCREEN, volume=True, multi_colors=True, )

    # Check that NumPy arrays work
    arr = vol["Spatial Point Data"].reshape(vol.dimensions)
    pyvista.plot(arr, volume=True, opacity='linear')


@skip_no_plotting
def test_plot_compare_four():
    # Really just making sure no errors are thrown
    mesh = examples.load_uniform()
    data_a = mesh.contour()
    data_b = mesh.threshold_percent(0.5)
    data_c = mesh.decimate_boundary(0.5)
    data_d = mesh.glyph(scale=False)
    pyvista.plot_compare_four(data_a, data_b, data_c, data_d,
                              disply_kwargs={'color': 'w'},
                              show_kwargs={'before_close_callback': verify_cache_image})


@skip_no_plotting
def test_plot_depth_peeling():
    mesh = examples.load_airplane()
    p = pyvista.Plotter()
    p.add_mesh(mesh)
    p.enable_depth_peeling()
    p.disable_depth_peeling()
    p.show(before_close_callback=verify_cache_image)


@skip_no_plotting
@pytest.mark.skipif(os.name == 'nt', reason="No testing on windows for EDL")
def test_plot_eye_dome_lighting_plot(airplane):
    airplane.plot(eye_dome_lighting=True, before_close_callback=verify_cache_image)


@skip_no_plotting
@pytest.mark.skipif(os.name == 'nt', reason="No testing on windows for EDL")
def test_plot_eye_dome_lighting_plotter(airplane):
    p = pyvista.Plotter()
    p.add_mesh(airplane)
    p.enable_eye_dome_lighting()
    p.show(before_close_callback=verify_cache_image)


@skip_no_plotting
@pytest.mark.skipif(os.name == 'nt', reason="No testing on windows for EDL")
def test_plot_eye_dome_lighting_enable_disable(airplane):
    p = pyvista.Plotter()
    p.add_mesh(airplane)
    p.enable_eye_dome_lighting()
    p.disable_eye_dome_lighting()
    p.show(before_close_callback=verify_cache_image)


@skip_no_plotting
def test_opacity_by_array(uniform):
    # Test with opacity array
    opac = uniform['Spatial Point Data'] / uniform['Spatial Point Data'].max()
    uniform['opac'] = opac
    p = pyvista.Plotter()
    p.add_mesh(uniform, scalars='Spatial Point Data', opacity='opac')
    p.show(before_close_callback=verify_cache_image)


@skip_no_plotting
def test_opacity_by_array_uncertainty(uniform):
    # Test with uncertainty array (transparency)
    opac = uniform['Spatial Point Data'] / uniform['Spatial Point Data'].max()
    uniform['unc'] = opac
    p = pyvista.Plotter()
    p.add_mesh(uniform, scalars='Spatial Point Data', opacity='unc',
               use_transparency=True)
    p.show(before_close_callback=verify_cache_image)


@skip_no_plotting
def test_opacity_by_array_user_transform(uniform):
    uniform['Spatial Point Data'] /= uniform['Spatial Point Data'].max()

    # Test with user defined transfer function
    opacities = [0, 0.2, 0.9, 0.2, 0.1]
    p = pyvista.Plotter()
    p.add_mesh(uniform, scalars='Spatial Point Data', opacity=opacities)
    p.show()  # note: =verify_cache_image does not work between Xvfb


def test_opactity_mismatched_fail(uniform):
    opac = uniform['Spatial Point Data'] / uniform['Spatial Point Data'].max()
    uniform['unc'] = opac

    # Test using mismatched arrays
    p = pyvista.Plotter()
    with pytest.raises(ValueError):
        p.add_mesh(uniform, scalars='Spatial Cell Data', opacity='unc')


def test_opacity_transfer_functions():
    n = 256
    mapping = pyvista.opacity_transfer_function('linear', n)
    assert len(mapping) == n
    mapping = pyvista.opacity_transfer_function('sigmoid_10', n)
    assert len(mapping) == n
    with pytest.raises(KeyError):
        mapping = pyvista.opacity_transfer_function('foo', n)
    with pytest.raises(RuntimeError):
        mapping = pyvista.opacity_transfer_function(np.linspace(0, 1, 2*n), n)
    foo = np.linspace(0, n, n)
    mapping = pyvista.opacity_transfer_function(foo, n)
    assert np.allclose(foo, mapping)
    foo = [0, 0.2, 0.9, 0.2, 0.1]
    mapping = pyvista.opacity_transfer_function(foo, n, interpolate=False)
    assert len(mapping) == n
    foo = [3, 5, 6, 10]
    mapping = pyvista.opacity_transfer_function(foo, n)
    assert len(mapping) == n


@skip_no_plotting
def test_closing_and_mem_cleanup():
    n = 5
    for _ in range(n):
        for _ in range(n):
            p = pyvista.Plotter()
            for k in range(n):
                p.add_mesh(pyvista.Sphere(radius=k))
            p.show()
        pyvista.close_all()


@skip_no_plotting
def test_above_below_scalar_range_annotations():
    p = pyvista.Plotter()
    p.add_mesh(examples.load_uniform(), clim=[100, 500], cmap='viridis',
               below_color='blue', above_color='red')
    p.show(before_close_callback=verify_cache_image)


@skip_no_plotting
def test_user_annotations_scalar_bar_mesh(uniform):
    p = pyvista.Plotter()
    p.add_mesh(uniform, annotations={100.: 'yum'})
    p.show(before_close_callback=verify_cache_image)


@skip_no_plotting
def test_user_annotations_scalar_bar_volume(uniform):
    p = pyvista.Plotter()
    p.add_volume(uniform, annotations={100.: 'yum'})
    p.show(before_close_callback=verify_cache_image)


@skip_no_plotting
def test_plot_string_array():
    mesh = examples.load_uniform()
    labels = np.empty(mesh.n_cells, dtype='<U10')
    labels[:] = 'High'
    labels[mesh['Spatial Cell Data'] < 300] = 'Medium'
    labels[mesh['Spatial Cell Data'] < 100] = 'Low'
    mesh['labels'] = labels
    p = pyvista.Plotter()
    p.add_mesh(mesh, scalars='labels')
    p.show(before_close_callback=verify_cache_image)


@skip_no_plotting
def test_fail_plot_table():
    """Make sure tables cannot be plotted"""
    table = pyvista.Table(np.random.rand(50, 3))
    with pytest.raises(TypeError):
        pyvista.plot(table)
    with pytest.raises(TypeError):
        plotter = pyvista.Plotter()
        plotter.add_mesh(table)


@skip_no_plotting
def test_bad_keyword_arguments():
    """Make sure bad keyword arguments raise an error"""
    mesh = examples.load_uniform()
    with pytest.raises(TypeError):
        pyvista.plot(mesh, foo=5)
    with pytest.raises(TypeError):
        pyvista.plot(mesh, scalar=mesh.active_scalars_name)
    with pytest.raises(TypeError):
        plotter = pyvista.Plotter()
        plotter.add_mesh(mesh, scalar=mesh.active_scalars_name)
        plotter.show()
    with pytest.raises(TypeError):
        plotter = pyvista.Plotter()
        plotter.add_mesh(mesh, foo="bad")
        plotter.show()


@skip_no_plotting
def test_cmap_list():
    mesh = sphere.copy()

    n = mesh.n_points
    scalars = np.empty(n)
    scalars[:n//3] = 0
    scalars[n//3:2*n//3] = 1
    scalars[2*n//3:] = 2

    with pytest.raises(TypeError):
        mesh.plot(scalars=scalars, cmap=['red', None, 'blue'])

    mesh.plot(scalars=scalars, cmap=['red', 'green', 'blue'],
              before_close_callback=verify_cache_image)

@skip_no_plotting
def test_default_name_tracking():
    N = 10
    color = "tan"

    p = pyvista.Plotter()
    for i in range(N):
        for j in range(N):
            center = (i, j, 0)
            mesh = pyvista.Sphere(center=center)
            p.add_mesh(mesh, color=color)
    n_made_it = len(p.renderer._actors)
    p.show()
    assert n_made_it == N**2

    # release attached scalars
    mesh.ReleaseData()
    del mesh


@skip_no_plotting
def test_add_background_image_global():
    plotter = pyvista.Plotter()
    plotter.add_mesh(sphere)
    plotter.add_background_image(examples.mapfile, as_global=True)
    plotter.show(before_close_callback=verify_cache_image)


@skip_no_plotting
def test_add_background_image_not_global():
    plotter = pyvista.Plotter()
    plotter.add_mesh(sphere)
    plotter.add_background_image(examples.mapfile, as_global=False)
    plotter.show(before_close_callback=verify_cache_image)


@skip_no_plotting
def test_add_background_image_subplots():
    pl = pyvista.Plotter(shape=(2, 2))
    pl.add_background_image(examples.mapfile, scale=1, as_global=False)
    pl.add_mesh(examples.load_airplane())
    pl.subplot(1, 1)
    pl.add_background_image(examples.mapfile, scale=1, as_global=False)
    pl.add_mesh(examples.load_airplane())
    pl.remove_background_image()

    # should error out as there's no background
    with pytest.raises(RuntimeError):
        pl.remove_background_image()

    pl.add_background_image(examples.mapfile, scale=1, as_global=False)
    pl.show(before_close_callback=verify_cache_image)


@skip_no_plotting
def test_add_remove_floor():
    pl = pyvista.Plotter()
    pl.add_mesh(sphere)
    pl.add_floor(color='b', line_width=2, lighting=True)
    pl.add_bounding_box()  # needed for update_bounds_axes
    assert len(pl.renderer._floors) == 1
    pl.add_mesh(sphere_b)
    pl.update_bounds_axes()
    assert len(pl.renderer._floors) == 1
    pl.show()

    pl = pyvista.Plotter()
    pl.add_mesh(sphere)
    pl.add_floor(color='b', line_width=2, lighting=True)
    pl.remove_floors()
    assert not pl.renderer._floors
    pl.show(before_close_callback=verify_cache_image)


def test_reset_camera_clipping_range():
    pl = pyvista.Plotter()
    pl.add_mesh(sphere)

    default_clipping_range = pl.camera.clipping_range # get default clipping range
    assert default_clipping_range != (10, 100) # make sure we assign something different than default

    pl.camera.clipping_range = (10,100) # set clipping range to some random numbers
    assert pl.camera.clipping_range == (10, 100) # make sure assignment is successful

    pl.reset_camera_clipping_range()
    assert pl.camera.clipping_range == default_clipping_range
    assert pl.camera.clipping_range != (10, 100)


def test_index_vs_loc():
    # first: 2d grid
    pl = pyvista.Plotter(shape=(2, 3))
    # index_to_loc valid cases
    vals = [0, 2, 4]
    expecteds = [(0, 0), (0, 2), (1, 1)]
    for val,expected in zip(vals, expecteds):
        assert tuple(pl.index_to_loc(val)) == expected
    # loc_to_index valid cases
    vals = [(0, 0), (0, 2), (1, 1)]
    expecteds = [0, 2, 4]
    for val,expected in zip(vals, expecteds):
        assert pl.loc_to_index(val) == expected
        assert pl.loc_to_index(expected) == expected
    # failing cases
    with pytest.raises(TypeError):
        pl.loc_to_index({1, 2})
    with pytest.raises(TypeError):
        pl.index_to_loc(1.5)
    with pytest.raises(TypeError):
        pl.index_to_loc((1, 2))

    # then: "1d" grid
    pl = pyvista.Plotter(shape='2|3')
    # valid cases
    for val in range(5):
        assert pl.index_to_loc(val) == val
        assert pl.index_to_loc(np.int_(val)) == val
        assert pl.loc_to_index(val) == val
        assert pl.loc_to_index(np.int_(val)) == val


@skip_no_plotting
def test_interactive_update():
    # Regression test for #1053
    p = pyvista.Plotter()
    p.show(interactive_update=True)
    assert isinstance(p.iren, vtk.vtkRenderWindowInteractor)
    p.close()

    p = pyvista.Plotter()
    with pytest.warns(UserWarning):
        p.show(auto_close=True, interactive_update=True)


def test_where_is():
    plotter = pyvista.Plotter(shape=(2, 2))
    plotter.subplot(0, 0)
    plotter.add_mesh(pyvista.Box(), name='box')
    plotter.subplot(0, 1)
    plotter.add_mesh(pyvista.Sphere(), name='sphere')
    plotter.subplot(1, 0)
    plotter.add_mesh(pyvista.Box(), name='box')
    plotter.subplot(1, 1)
    plotter.add_mesh(pyvista.Cone(), name='cone')
    places = plotter.where_is('box')
    assert isinstance(places, list)
    for loc in places:
        assert isinstance(loc, tuple)


@skip_no_plotting
def test_log_scale():
    mesh = examples.load_uniform()
    plotter = pyvista.Plotter()
    plotter.add_mesh(mesh, log_scale=True)
    plotter.show()


@skip_no_plotting
<<<<<<< HEAD
def test_plot_remove_scalar_bar():
    plotter = pyvista.Plotter()
    sphere = pyvista.Sphere()
    plotter.add_mesh(sphere)
    plotter.add_scalar_bar(interactive=True)
    plotter.remove_scalar_bar()
    plotter.show(before_close_callback=verify_cache_image)
=======
def test_set_focus():
    plane = pyvista.Plane()
    p = pyvista.Plotter()
    p.add_mesh(plane, color="tan", show_edges=True)
    p.set_focus((1, 0, 0))
    p.show(before_close_callback=verify_cache_image)


@skip_no_plotting
def test_set_viewup():
    plane = pyvista.Plane()
    p = pyvista.Plotter()
    p.add_mesh(plane, color="tan", show_edges=True)
    p.set_viewup((1.0, 1.0, 1.0))
    p.show(before_close_callback=verify_cache_image)
>>>>>>> 52964f1c
<|MERGE_RESOLUTION|>--- conflicted
+++ resolved
@@ -1591,15 +1591,6 @@
 
 
 @skip_no_plotting
-<<<<<<< HEAD
-def test_plot_remove_scalar_bar():
-    plotter = pyvista.Plotter()
-    sphere = pyvista.Sphere()
-    plotter.add_mesh(sphere)
-    plotter.add_scalar_bar(interactive=True)
-    plotter.remove_scalar_bar()
-    plotter.show(before_close_callback=verify_cache_image)
-=======
 def test_set_focus():
     plane = pyvista.Plane()
     p = pyvista.Plotter()
@@ -1615,4 +1606,13 @@
     p.add_mesh(plane, color="tan", show_edges=True)
     p.set_viewup((1.0, 1.0, 1.0))
     p.show(before_close_callback=verify_cache_image)
->>>>>>> 52964f1c
+
+
+@skip_no_plotting
+def test_plot_remove_scalar_bar():
+    plotter = pyvista.Plotter()
+    sphere = pyvista.Sphere()
+    plotter.add_mesh(sphere)
+    plotter.add_scalar_bar(interactive=True)
+    plotter.remove_scalar_bar()
+    plotter.show(before_close_callback=verify_cache_image)
