import sys

import numpy as np
import pytest

import pyvista
from pyvista import examples

try:
    import matplotlib.pyplot as plt
    HAS_MATPLOTLIB = True
except:
    HAS_MATPLOTLIB = False

DATASETS = [
    examples.load_uniform(), # UniformGrid
    examples.load_rectilinear(), # RectilinearGrid
    examples.load_hexbeam(), # UnstructuredGrid
    examples.load_airplane(), # PolyData
    examples.load_structured(), # StructuredGrid
]
normals = ['x', 'y', '-z', (1,1,1), (3.3, 5.4, 0.8)]

COMPOSITE = pyvista.MultiBlock(DATASETS, deep=True)

skip_py2_nobind = pytest.mark.skipif(int(sys.version[0]) < 3,
                                     reason="Python 2 doesn't support binding methods")


@pytest.fixture(scope='module')
def uniform_vec():
    nx, ny, nz = 20, 15, 5
    origin = (-(nx - 1)*0.1/2, -(ny - 1)*0.1/2, -(nz - 1)*0.1/2)
    mesh = pyvista.UniformGrid((nx, ny, nz), (.1, .1, .1), origin)
    mesh['vectors'] = mesh.points
    return mesh


def test_datasetfilters_init():
    with pytest.raises(TypeError):
        pyvista.core.filters.DataSetFilters()


def test_clip_filter():
    """This tests the clip filter on all datatypes available filters"""
    for i, dataset in enumerate(DATASETS):
        clp = dataset.clip(normal=normals[i], invert=True)
        assert clp is not None
        if isinstance(dataset, pyvista.PolyData):
            assert isinstance(clp, pyvista.PolyData)
        else:
            assert isinstance(clp, pyvista.UnstructuredGrid)


@skip_py2_nobind
def test_clip_filter_composite():
    # Now test composite data structures
    output = COMPOSITE.clip(normal=normals[0], invert=False)
    assert output.n_blocks == COMPOSITE.n_blocks


def test_clip_box():
    for i, dataset in enumerate(DATASETS):
        clp = dataset.clip_box(invert=True)
        assert clp is not None
        assert isinstance(clp, pyvista.UnstructuredGrid)
    dataset = examples.load_airplane()
    # test length 3 bounds
    result = dataset.clip_box(bounds=(900, 900, 200), invert=False)
    dataset = examples.load_uniform()
    result = dataset.clip_box(bounds=0.5)
    assert result.n_cells
<<<<<<< HEAD
    with pytest.raises(TypeError):
=======
    with pytest.raises(ValueError):
>>>>>>> e954a4a2
        dataset.clip_box(bounds=(5, 6,))
    # allow Sequence but not Iterable bounds
    with pytest.raises(TypeError):
        dataset.clip_box(bounds={5, 6, 7})
    # Test with a poly data box
    mesh = examples.load_airplane()
    box = pyvista.Cube(center=(0.9e3, 0.2e3, mesh.center[2]),
                       x_length=500, y_length=500, z_length=500)
    box.rotate_z(33)
    result = mesh.clip_box(box, invert=False)
    assert result.n_cells
    result = mesh.clip_box(box, invert=True)
    assert result.n_cells

    with pytest.raises(ValueError):
        dataset.clip_box(bounds=pyvista.Sphere())


@skip_py2_nobind
def test_clip_box_composite():
    # Now test composite data structures
    output = COMPOSITE.clip_box(invert=False)
    assert output.n_blocks == COMPOSITE.n_blocks


def test_clip_surface():
    surface = pyvista.Cone(direction=(0,0,-1),
                           height=3.0, radius=1, resolution=50, )
    xx = yy = zz = 1 - np.linspace(0, 51, 11) * 2 / 50
    dataset = pyvista.RectilinearGrid(xx, yy, zz)
    clipped = dataset.clip_surface(surface, invert=False)
    assert isinstance(clipped, pyvista.UnstructuredGrid)
    clipped = dataset.clip_surface(surface, invert=False, compute_distance=True)
    assert isinstance(clipped, pyvista.UnstructuredGrid)
    assert 'implicit_distance' in clipped.array_names
    clipped = dataset.clip_surface(surface.cast_to_unstructured_grid(),)
    assert isinstance(clipped, pyvista.UnstructuredGrid)
    assert 'implicit_distance' in clipped.array_names


def test_implicit_distance():
    surface = pyvista.Cone(direction=(0,0,-1),
                           height=3.0, radius=1, resolution=50, )
    xx = yy = zz = 1 - np.linspace(0, 51, 11) * 2 / 50
    dataset = pyvista.RectilinearGrid(xx, yy, zz)
    res = dataset.compute_implicit_distance(surface)
    assert "implicit_distance" in res.point_arrays
    dataset.compute_implicit_distance(surface, inplace=True)
    assert "implicit_distance" in dataset.point_arrays


def test_slice_filter():
    """This tests the slice filter on all datatypes available filters"""
    for i, dataset in enumerate(DATASETS):
        slc = dataset.slice(normal=normals[i])
        assert slc is not None
        assert isinstance(slc, pyvista.PolyData)
    dataset = examples.load_uniform()
    slc = dataset.slice(contour=True)
    assert slc is not None
    assert isinstance(slc, pyvista.PolyData)
    result = dataset.slice(origin=(10, 15, 15))
    assert result.n_points < 1


@skip_py2_nobind
def test_slice_filter_composite():
    # Now test composite data structures
    output = COMPOSITE.slice(normal=normals[0])
    assert output.n_blocks == COMPOSITE.n_blocks


def test_slice_orthogonal_filter():
    """This tests the slice filter on all datatypes available filters"""

    for i, dataset in enumerate(DATASETS):
        slices = dataset.slice_orthogonal()
        assert slices is not None
        assert isinstance(slices, pyvista.MultiBlock)
        assert slices.n_blocks == 3
        for slc in slices:
            assert isinstance(slc, pyvista.PolyData)


@skip_py2_nobind
def test_slice_orthogonal_filter_composite():
    # Now test composite data structures
    output = COMPOSITE.slice_orthogonal()
    assert output.n_blocks == COMPOSITE.n_blocks


def test_slice_along_axis():
    """Test the many slices along axis filter """
    axii = ['x', 'y', 'z', 'y', 0]
    ns = [2, 3, 4, 10, 20, 13]
    for i, dataset in enumerate(DATASETS):
        slices = dataset.slice_along_axis(n=ns[i], axis=axii[i])
        assert slices is not None
        assert isinstance(slices, pyvista.MultiBlock)
        assert slices.n_blocks == ns[i]
        for slc in slices:
            assert isinstance(slc, pyvista.PolyData)
    dataset = examples.load_uniform()
    with pytest.raises(ValueError):
        dataset.slice_along_axis(axis='u')


@skip_py2_nobind
def test_slice_along_axis_composite():
    # Now test composite data structures
    output = COMPOSITE.slice_along_axis()
    assert output.n_blocks == COMPOSITE.n_blocks


def test_threshold():
    for i, dataset in enumerate(DATASETS[0:3]):
        thresh = dataset.threshold()
        assert thresh is not None
        assert isinstance(thresh, pyvista.UnstructuredGrid)
    # Test value ranges
    dataset = examples.load_uniform() # UniformGrid
    thresh = dataset.threshold(100, invert=False)
    assert thresh is not None
    assert isinstance(thresh, pyvista.UnstructuredGrid)
    thresh = dataset.threshold([100, 500], invert=False)
    assert thresh is not None
    assert isinstance(thresh, pyvista.UnstructuredGrid)
    thresh = dataset.threshold([100, 500], invert=True)
    assert thresh is not None
    assert isinstance(thresh, pyvista.UnstructuredGrid)
    # allow Sequence but not Iterable
    with pytest.raises(TypeError):
        dataset.threshold({100, 500})
    # Now test DATASETS without arrays
    with pytest.raises(ValueError):
        for i, dataset in enumerate(DATASETS[3:-1]):
            thresh = dataset.threshold()
            assert thresh is not None
            assert isinstance(thresh, pyvista.UnstructuredGrid)
    dataset = examples.load_uniform()
    with pytest.raises(ValueError):
        dataset.threshold([10, 100, 300])


def test_threshold_percent():
    percents = [25, 50, [18.0, 85.0], [19.0, 80.0], 0.70]
    inverts = [False, True, False, True, False]
    # Only test data sets that have arrays
    for i, dataset in enumerate(DATASETS[0:3]):
        thresh = dataset.threshold_percent(percent=percents[i], invert=inverts[i])
        assert thresh is not None
        assert isinstance(thresh, pyvista.UnstructuredGrid)
    dataset = examples.load_uniform()
    result = dataset.threshold_percent(0.75, scalars='Spatial Cell Data')
    with pytest.raises(ValueError):
        result = dataset.threshold_percent(20000)
    with pytest.raises(ValueError):
        result = dataset.threshold_percent(0.0)
    # allow Sequence but not Iterable
    with pytest.raises(TypeError):
        dataset.threshold_percent({18.0, 85.0})


def test_outline():
    for i, dataset in enumerate(DATASETS):
        outline = dataset.outline()
        assert outline is not None
        assert isinstance(outline, pyvista.PolyData)


@skip_py2_nobind
def test_outline_composite():
    # Now test composite data structures
    output = COMPOSITE.outline()
    assert isinstance(output, pyvista.PolyData)
    output = COMPOSITE.outline(nested=True)

    # vtk 9.0.0 returns polydata
    assert isinstance(output, (pyvista.MultiBlock, pyvista.PolyData))
    if isinstance(output, pyvista.MultiBlock):
        assert output.n_blocks == COMPOSITE.n_blocks


def test_outline_corners():
    for i, dataset in enumerate(DATASETS):
        outline = dataset.outline_corners()
        assert outline is not None
        assert isinstance(outline, pyvista.PolyData)


@skip_py2_nobind
def test_outline_corners_composite():
    # Now test composite data structures
    output = COMPOSITE.outline_corners()
    assert isinstance(output, pyvista.PolyData)
    output = COMPOSITE.outline_corners(nested=True)
    assert output.n_blocks == COMPOSITE.n_blocks


def test_extract_geometry():
    for i, dataset in enumerate(DATASETS):
        outline = dataset.extract_geometry()
        assert outline is not None
        assert isinstance(outline, pyvista.PolyData)
    # Now test composite data structures
    output = COMPOSITE.extract_geometry()
    assert isinstance(output, pyvista.PolyData)


def test_wireframe():
    for i, dataset in enumerate(DATASETS):
        wire = dataset.extract_all_edges()
        assert wire is not None
        assert isinstance(wire, pyvista.PolyData)


@skip_py2_nobind
def test_wireframe_composite():
    # Now test composite data structures
    output = COMPOSITE.extract_all_edges()
    assert output.n_blocks == COMPOSITE.n_blocks


def test_delaunay_2d():
    mesh = DATASETS[2].delaunay_2d()  # UnstructuredGrid
    assert isinstance(mesh, pyvista.PolyData)
    assert mesh.n_points


@pytest.mark.parametrize('method', ['contour', 'marching_cubes',
                                    'flying_edges'])
def test_contour(uniform, method):
    iso = uniform.contour(method=method)
    assert iso is not None
    iso = uniform.contour(isosurfaces=[100, 300, 500], method=method)
    assert iso is not None


def test_contour_errors(uniform):
    with pytest.raises(TypeError):
        uniform.contour(scalars='Spatial Cell Data')
    with pytest.raises(TypeError):
        uniform.contour(isosurfaces=pyvista.PolyData())
    with pytest.raises(RuntimeError):
        uniform.contour(isosurfaces={100, 300, 500})
    uniform = examples.load_airplane()
    with pytest.raises(ValueError):
        uniform.contour()
    with pytest.raises(ValueError):
        uniform.contour(method='invalid method')


def test_elevation():
    dataset = examples.load_uniform()
    # Test default params
    elev = dataset.elevation()
    assert 'Elevation' in elev.array_names
    assert 'Elevation' == elev.active_scalars_name
    assert elev.get_data_range() == (dataset.bounds[4], dataset.bounds[5])
    # test vector args
    c = list(dataset.center)
    t = list(c) # cast so it does not point to `c`
    t[2] = dataset.bounds[-1]
    elev = dataset.elevation(low_point=c, high_point=t)
    assert 'Elevation' in elev.array_names
    assert 'Elevation' == elev.active_scalars_name
    assert elev.get_data_range() == (dataset.center[2], dataset.bounds[5])
    # Test not setting active
    elev = dataset.elevation(set_active=False)
    assert 'Elevation' in elev.array_names
    assert 'Elevation' != elev.active_scalars_name
    # Set use a range by scalar name
    elev = dataset.elevation(scalar_range='Spatial Point Data')
    assert 'Elevation' in elev.array_names
    assert 'Elevation' == elev.active_scalars_name
    assert dataset.get_data_range('Spatial Point Data') == (elev.get_data_range('Elevation'))
    # Set use a user defined range
    elev = dataset.elevation(scalar_range=[1.0, 100.0])
    assert 'Elevation' in elev.array_names
    assert 'Elevation' == elev.active_scalars_name
    assert elev.get_data_range('Elevation') == (1.0, 100.0)
    # test errors
    with pytest.raises(TypeError):
        elev = dataset.elevation(scalar_range=0.5)
    with pytest.raises(ValueError):
        elev = dataset.elevation(scalar_range=[1, 2, 3])
    with pytest.raises(RuntimeError):
        elev = dataset.elevation(scalar_range={1, 2})


@skip_py2_nobind
def test_elevation_composite():
    # Now test composite data structures
    output = COMPOSITE.elevation()
    assert output.n_blocks == COMPOSITE.n_blocks


def test_texture_map_to_plane():
    dataset = examples.load_airplane()
    # Automatically decide plane
    out = dataset.texture_map_to_plane(inplace=False)
    assert isinstance(out, type(dataset))
    # Define the plane explicitly
    bnds = dataset.bounds
    origin = bnds[0::2]
    point_u = (bnds[1], bnds[2], bnds[4])
    point_v = (bnds[0], bnds[3], bnds[4])
    out = dataset.texture_map_to_plane(origin=origin, point_u=point_u, point_v=point_v)
    assert isinstance(out, type(dataset))
    assert 'Texture Coordinates' in out.array_names
    # FINAL: Test in place modifiacation
    dataset.texture_map_to_plane(inplace=True)
    assert 'Texture Coordinates' in dataset.array_names


def test_compute_cell_sizes():
    for i, dataset in enumerate(DATASETS):
        result = dataset.compute_cell_sizes()
        assert result is not None
        assert isinstance(result, type(dataset))
        assert 'Area' in result.array_names
        assert 'Volume' in result.array_names
    # Test the volume property
    grid = pyvista.UniformGrid((10,10,10))
    volume = float(np.prod(np.array(grid.dimensions) - 1))
    assert np.allclose(grid.volume, volume)


@skip_py2_nobind
def test_compute_cell_sizes_composite():
    # Now test composite data structures
    output = COMPOSITE.compute_cell_sizes()
    assert output.n_blocks == COMPOSITE.n_blocks


def test_cell_centers():
    for i, dataset in enumerate(DATASETS):
        result = dataset.cell_centers()
        assert result is not None
        assert isinstance(result, pyvista.PolyData)


@skip_py2_nobind
def test_cell_centers_composite():
    # Now test composite data structures
    output = COMPOSITE.cell_centers()
    assert output.n_blocks == COMPOSITE.n_blocks


def test_glyph():
    for i, dataset in enumerate(DATASETS):
        result = dataset.glyph()
        assert result is not None
        assert isinstance(result, pyvista.PolyData)
    # Test different options for glyph filter
    sphere = pyvista.Sphere(radius=3.14)
    # make cool swirly pattern
    vectors = np.vstack((np.sin(sphere.points[:, 0]),
                        np.cos(sphere.points[:, 1]),
                        np.cos(sphere.points[:, 2]))).T
    # add and scale
    sphere.vectors = vectors*0.3
    sphere.point_arrays['foo'] = np.random.rand(sphere.n_points)
    sphere.point_arrays['arr'] = np.ones(sphere.n_points)
    result = sphere.glyph(scale=False)
    result = sphere.glyph(scale='arr')
    result = sphere.glyph(scale='arr', orient='Normals', factor=0.1)
    result = sphere.glyph(scale='arr', orient='Normals', factor=0.1, tolerance=0.1)
    result = sphere.glyph(scale='arr', orient='Normals', factor=0.1, tolerance=0.1,
                          clamping=False, rng=[1, 1])


def test_split_and_connectivity():
    # Load a simple example mesh
    dataset = examples.load_uniform()
    dataset.set_active_scalars('Spatial Cell Data')
    threshed = dataset.threshold_percent([0.15, 0.50], invert=True)

    bodies = threshed.split_bodies()

    volumes = [518.0, 35.0]
    assert len(volumes) == bodies.n_blocks
    for i, body in enumerate(bodies):
        assert np.allclose(body.volume, volumes[i], rtol=0.1)


def test_warp_by_scalar():
    data = examples.load_uniform()
    warped = data.warp_by_scalar()
    assert data.n_points == warped.n_points
    warped = data.warp_by_scalar(scale_factor=3)
    assert data.n_points == warped.n_points
    warped = data.warp_by_scalar(normal=[1,1,3])
    assert data.n_points == warped.n_points
    # Test in place!
    foo = examples.load_hexbeam()
    warped = foo.warp_by_scalar()
    foo.warp_by_scalar(inplace=True)
    assert np.allclose(foo.points, warped.points)


def test_warp_by_vector():
    # Test when inplace=False (default)
    data = examples.load_sphere_vectors()
    warped = data.warp_by_vector()
    assert data.n_points == warped.n_points
    assert not np.allclose(data.points, warped.points)
    warped = data.warp_by_vector(factor=3)
    assert data.n_points == warped.n_points
    assert not np.allclose(data.points, warped.points)
    # Test when inplace=True
    foo = examples.load_sphere_vectors()
    warped = foo.warp_by_vector()
    foo.warp_by_vector(inplace=True)
    assert np.allclose(foo.points, warped.points)


def test_invalid_warp_scalar(sphere):
    sphere['cellscalars'] = np.random.random(sphere.n_cells)
    sphere.point_arrays.clear()
    with pytest.raises(TypeError):
        sphere.warp_by_scalar()


def test_invalid_warp_scalar_inplace(uniform):
    with pytest.raises(TypeError):
        uniform.warp_by_scalar(inplace=True)


def test_invalid_warp_vector(sphere):
    # bad vectors
    sphere.point_arrays['Normals'] = np.empty((sphere.n_points, 2))
    with pytest.raises(ValueError):
        sphere.warp_by_vector('Normals')

    # no vectors
    sphere.point_arrays.clear()
    with pytest.raises(TypeError):
        sphere.warp_by_vector()


def test_cell_data_to_point_data():
    data = examples.load_uniform()
    foo = data.cell_data_to_point_data()
    assert foo.n_arrays == 2
    assert len(foo.cell_arrays.keys()) == 0
    _ = data.ctp()


@skip_py2_nobind
def test_cell_data_to_point_data_composite():
    # Now test composite data structures
    output = COMPOSITE.cell_data_to_point_data()
    assert output.n_blocks == COMPOSITE.n_blocks


def test_point_data_to_cell_data():
    data = examples.load_uniform()
    foo = data.point_data_to_cell_data()
    assert foo.n_arrays == 2
    assert len(foo.point_arrays.keys()) == 0
    _ = data.ptc()


@skip_py2_nobind
def test_point_data_to_cell_data_composite():
    # Now test composite data structures
    output = COMPOSITE.point_data_to_cell_data()
    assert output.n_blocks == COMPOSITE.n_blocks


def test_triangulate():
    data = examples.load_uniform()
    tri = data.triangulate()
    assert isinstance(tri, pyvista.UnstructuredGrid)
    assert np.any(tri.cells)


@skip_py2_nobind
def test_triangulate_composite():
    # Now test composite data structures
    output = COMPOSITE.triangulate()
    assert output.n_blocks == COMPOSITE.n_blocks


def test_delaunay_3d():
    data = examples.load_uniform().threshold_percent(30)
    result = data.delaunay_3d()
    assert np.any(result.points)


def test_smooth():
    data = examples.load_uniform()
    vol = data.threshold_percent(30)
    surf = vol.extract_geometry()
    smooth = surf.smooth()
    assert np.any(smooth.points)


def test_resample():
    mesh = pyvista.Sphere(center=(4.5,4.5,4.5), radius=4.5)
    data_to_probe = examples.load_uniform()
    result = mesh.sample(data_to_probe)
    name = 'Spatial Point Data'
    assert name in result.array_names
    assert isinstance(result, type(mesh))
    result = mesh.sample(data_to_probe, tolerance=1.0)
    name = 'Spatial Point Data'
    assert name in result.array_names
    assert isinstance(result, type(mesh))


@pytest.mark.parametrize('integration_direction', ['forward', 'backward', 'both'])
def test_streamlines_dir(uniform_vec, integration_direction):
    stream = uniform_vec.streamlines('vectors',
                                     integration_direction=integration_direction)
    assert all([stream.n_points, stream.n_cells])


@pytest.mark.parametrize('integrator_type', [2, 4, 45])
def test_streamlines_type(uniform_vec, integrator_type):
    stream = uniform_vec.streamlines('vectors', integrator_type=integrator_type)
    assert all([stream.n_points, stream.n_cells])


@pytest.mark.parametrize('interpolator_type', ['point', 'cell'])
def test_streamlines(uniform_vec, interpolator_type):
    stream = uniform_vec.streamlines('vectors',
                                     interpolator_type=interpolator_type)
    assert all([stream.n_points, stream.n_cells])


def test_streamlines(uniform_vec):
    stream, src = uniform_vec.streamlines('vectors', return_source=True,
                                          pointa=(0.0, 0.0, 0.0),
                                          pointb=(1.1, 1.1, 0.1))
    assert all([stream.n_points, stream.n_cells, src.n_points])

    with pytest.raises(ValueError):
        uniform_vec.streamlines('vectors', integration_direction='not valid')

    with pytest.raises(ValueError):
        uniform_vec.streamlines('vectors', integrator_type=42)

    with pytest.raises(ValueError):
        uniform_vec.streamlines('vectors', interpolator_type='not valid')

    with pytest.raises(ValueError):
        uniform_vec.streamlines('vectors', step_unit='not valid')


def test_sample_over_line():
    """Test that we get a sampled line."""
    name = 'values'

    line = pyvista.Line([0, 0, 0], [0, 0, 10], 9)
    line[name] = np.linspace(0, 10, 10)

    sampled_line = line.sample_over_line([0, 0, 0.5], [0, 0, 1.5], 2)

    expected_result = np.array([0.5, 1, 1.5])
    assert np.allclose(sampled_line[name], expected_result)
    assert name in line.array_names # is name in sampled result

    # test no resolution
    sphere = pyvista.Sphere(center=(4.5,4.5,4.5), radius=4.5)
    sampled_from_sphere = sphere.sample_over_line([3, 1, 1], [-3, -1, -1])
    assert sampled_from_sphere.n_points == sphere.n_cells + 1
    # is sampled result a polydata object
    assert isinstance(sampled_from_sphere, pyvista.PolyData)


@pytest.mark.skipif(not HAS_MATPLOTLIB, reason="Requires matplotlib")
def test_plot_over_line():
    """this requires matplotlib"""
    mesh = examples.load_uniform()
    # Make two points to construct the line between
    a = [mesh.bounds[0], mesh.bounds[2], mesh.bounds[4]]
    b = [mesh.bounds[1], mesh.bounds[3], mesh.bounds[5]]
    mesh.plot_over_line(a, b, resolution=1000, show=False)
    # Test multicomponent
    mesh['foo'] = np.random.rand(mesh.n_cells, 3)
    mesh.plot_over_line(a, b, resolution=None, scalars='foo',
                        title='My Stuff', ylabel='3 Values', show=False)


def test_slice_along_line():
    model = examples.load_uniform()
    n = 5
    x = y = z = np.linspace(model.bounds[0], model.bounds[1], num=n)
    points = np.c_[x,y,z]
    spline = pyvista.Spline(points, n)
    slc = model.slice_along_line(spline)
    assert slc.n_points > 0
    slc = model.slice_along_line(spline, contour=True)
    assert slc.n_points > 0
    # Now check a simple line
    a = [model.bounds[0], model.bounds[2], model.bounds[4]]
    b = [model.bounds[1], model.bounds[3], model.bounds[5]]
    line = pyvista.Line(a, b, resolution=10)
    slc = model.slice_along_line(line)
    assert slc.n_points > 0
    # Now check a bad input
    a = [model.bounds[0], model.bounds[2], model.bounds[4]]
    b = [model.bounds[1], model.bounds[2], model.bounds[5]]
    line2 = pyvista.Line(a, b, resolution=10)
    line = line2.cast_to_unstructured_grid().merge(line.cast_to_unstructured_grid())
    with pytest.raises(ValueError):
        slc = model.slice_along_line(line)

    with pytest.raises(TypeError):
        one_cell = model.extract_cells(0)
        model.slice_along_line(one_cell)


def extract_points_invalid(sphere):
    with pytest.raises(ValueError):
        sphere.extract_points('invalid')

    with pytest.raises(TypeError):
        sphere.extract_points(object)


@skip_py2_nobind
def test_slice_along_line_composite():
    # Now test composite data structures
    a = [COMPOSITE.bounds[0], COMPOSITE.bounds[2], COMPOSITE.bounds[4]]
    b = [COMPOSITE.bounds[1], COMPOSITE.bounds[3], COMPOSITE.bounds[5]]
    line = pyvista.Line(a, b, resolution=10)
    output = COMPOSITE.slice_along_line(line)
    assert output.n_blocks == COMPOSITE.n_blocks


def test_interpolate():
    pdata = pyvista.PolyData()
    pdata.points = np.random.random((10, 3))
    pdata['scalars'] = np.random.random(10)
    surf = pyvista.Sphere(theta_resolution=10, phi_resolution=10)
    interp = surf.interpolate(pdata, radius=0.01)
    assert interp.n_points
    assert interp.n_arrays


def test_select_enclosed_points(uniform, hexbeam):
    surf = pyvista.Sphere(center=uniform.center, radius=uniform.length/2.)
    result = uniform.select_enclosed_points(surf)
    assert isinstance(result, type(uniform))
    assert 'SelectedPoints' in result.array_names
    assert result['SelectedPoints'].any()
    assert result.n_arrays == uniform.n_arrays + 1

    # Now check non-closed surface
    mesh = pyvista.ParametricEllipsoid(0.2, 0.7, 0.7, )
    surf = mesh.copy()
    surf.rotate_x(90)
    result = mesh.select_enclosed_points(surf, check_surface=False)
    assert isinstance(result, type(mesh))
    assert 'SelectedPoints' in result.array_names
    assert result.n_arrays == mesh.n_arrays + 1
    with pytest.raises(RuntimeError):
        result = mesh.select_enclosed_points(surf, check_surface=True)
    with pytest.raises(TypeError):
        result = mesh.select_enclosed_points(hexbeam, check_surface=True)


def test_decimate_boundary():
    mesh = examples.load_uniform()
    boundary = mesh.decimate_boundary()
    assert boundary.n_points


def test_merge_general():
    mesh = examples.load_uniform()
    thresh = mesh.threshold_percent([0.2, 0.5]) # unstructured grid
    con = mesh.contour() # poly data
    merged = thresh + con
    assert isinstance(merged, pyvista.UnstructuredGrid)
    merged = con + thresh
    assert isinstance(merged, pyvista.UnstructuredGrid)
    # Pure PolyData inputs should yield poly data output
    merged = mesh.extract_surface() + con
    assert isinstance(merged, pyvista.PolyData)


def test_compute_cell_quality():
    mesh = pyvista.ParametricEllipsoid().decimate(0.8)
    qual = mesh.compute_cell_quality()
    assert 'CellQuality' in qual.array_names
    with pytest.raises(KeyError):
        qual = mesh.compute_cell_quality(quality_measure='foo')


def test_compute_gradients():
    mesh = examples.load_random_hills()
    grad = mesh.compute_gradient()
    assert 'gradient' in grad.array_names
    assert np.shape(grad['gradient'])[0] == mesh.n_points
    assert np.shape(grad['gradient'])[1] == 3

    with pytest.raises(TypeError):
        grad = mesh.compute_gradient(object)

    mesh.point_arrays.clear()
    with pytest.raises(TypeError):
        grad = mesh.compute_gradient()


def test_extract_subset():
    volume = examples.load_uniform()
    voi = volume.extract_subset([0,3,1,4,5,7])
    assert isinstance(voi, pyvista.UniformGrid)<|MERGE_RESOLUTION|>--- conflicted
+++ resolved
@@ -70,11 +70,7 @@
     dataset = examples.load_uniform()
     result = dataset.clip_box(bounds=0.5)
     assert result.n_cells
-<<<<<<< HEAD
-    with pytest.raises(TypeError):
-=======
-    with pytest.raises(ValueError):
->>>>>>> e954a4a2
+    with pytest.raises(ValueError):
         dataset.clip_box(bounds=(5, 6,))
     # allow Sequence but not Iterable bounds
     with pytest.raises(TypeError):
@@ -318,7 +314,7 @@
         uniform.contour(scalars='Spatial Cell Data')
     with pytest.raises(TypeError):
         uniform.contour(isosurfaces=pyvista.PolyData())
-    with pytest.raises(RuntimeError):
+    with pytest.raises(TypeError):
         uniform.contour(isosurfaces={100, 300, 500})
     uniform = examples.load_airplane()
     with pytest.raises(ValueError):
@@ -361,7 +357,7 @@
         elev = dataset.elevation(scalar_range=0.5)
     with pytest.raises(ValueError):
         elev = dataset.elevation(scalar_range=[1, 2, 3])
-    with pytest.raises(RuntimeError):
+    with pytest.raises(TypeError):
         elev = dataset.elevation(scalar_range={1, 2})
 
 
