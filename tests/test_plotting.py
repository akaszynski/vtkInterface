--- conflicted
+++ resolved
@@ -640,8 +640,7 @@
     plotter.show()
 
 
-<<<<<<< HEAD
-    # Test subplot groups
+def test_subplot_groups():
     plotter = pyvista.Plotter(shape=(3,3), groups=[(1,[1,2]),(np.s_[:],0)])
     plotter.subplot(0,0)
     plotter.add_mesh(pyvista.Sphere())
@@ -665,10 +664,8 @@
     with pytest.raises(AssertionError):
         # Full overlap (outer)
         pyvista.Plotter(shape=(4,4),groups=[(1,[1,2]),([0,3],np.s_[:])])
-    
-
-=======
->>>>>>> a1e913be
+
+
 @pytest.mark.skipif(NO_PLOTTING, reason="Requires system to support plotting")
 def test_link_views():
     plotter = pyvista.Plotter(shape=(1, 4), off_screen=OFF_SCREEN)
